--- conflicted
+++ resolved
@@ -1,14 +1,14 @@
 /* paretofront returns the logical Pareto membership of a set of points
- * synopsis:  frontFlag = paretofront(objMat)
- * Created by Yi Cao: y.cao@cranfield.ac.uk
- * for compiling type:
- * mex paretofront.c
- *
- * adapted to fit ANSI C89 standard by the BBOBies
- * no '//' comments
- * no use of C++ bool datatype anymore
+   synopsis:  frontFlag = paretofront(objMat)
+   Created by Yi Cao: y.cao@cranfield.ac.uk
+   for compiling type:
+   mex paretofront.c
+  
+   adapted to fit ANSI C89 standard by the BBOBies
+    * no '//' comments
+    * no use of C++ bool datatype anymore
  */
-
+  
 #include <stdio.h>
 #include <stdlib.h>  /* memory, e.g. malloc */
 #include <math.h>
@@ -18,109 +18,49 @@
 extern "C" {
 #endif
 
-<<<<<<< HEAD
-void mococo_pareto_front(int *frontFlag, double *obj, unsigned nrow, unsigned ncol);
-=======
 
 void mococo_pareto_front(int *frontFlag, double *obj, size_t nrow, size_t ncol);
->>>>>>> 9a15fc40
+
 
 void mococo_pareto_filtering(struct mococo_solutions_archive *archive) {
-  /* Create the objective vectors and frontFlag of appropriate format for paretofront() */
-  size_t len = archive->size;
-  size_t nObjs = archive->numobj;
-  int *frontFlag = (int*) malloc(len * sizeof(int));
-  double *obj = (double*) malloc(len * nObjs * sizeof(double));
-  size_t i;
-  size_t s;
-
-  for (i = 0; i < len; i++) {
-    size_t k;
-    for (k = 0; k < nObjs; k++) {
-      obj[i + k * len] = archive->active[i]->obj[k];
+    /* Create the objective vectors and frontFlag of appropriate format for paretofront() */
+    size_t len = archive->size;
+    size_t nObjs = archive->numobj;
+    int *frontFlag = (int*) malloc(len * sizeof(int));
+    double *obj = (double*) malloc(len * nObjs * sizeof(double));
+    size_t i;
+    size_t s;
+    
+    for (i=0; i < len; i++) {
+        size_t k;
+        for (k=0; k < nObjs; k++) {
+            obj[i + k*len] = archive->active[i]->obj[k];
+        }
+        frontFlag[i] = 0; /* set to false */
     }
-    frontFlag[i] = 0; /* set to false */
-  }
-
-  /* Call the non-dominated sorting engine */
-  mococo_pareto_front(frontFlag, obj, len, nObjs);
-
-  /* Mark non-dominated solutions and filter out dominated ones */
-  s = 0;
-  for (i = 0; i < len; i++) {
-    if (frontFlag[i]) {
-      archive->active[i]->status = 1;
-      if (i != s)
-        archive->active[s] = archive->active[i];
-      s++;
-    } else {
-      archive->active[i]->status = 0; /* filter out dominated solutions */
+    
+    /* Call the non-dominated sorting engine */
+    mococo_pareto_front(frontFlag, obj, len, nObjs);
+    
+    /* Mark non-dominated solutions and filter out dominated ones */
+    s = 0;
+    for (i=0; i < len; i++) {
+        if (frontFlag[i]) {
+            archive->active[i]->status = 1;
+            if (i != s)
+                archive->active[s] = archive->active[i];
+            s++;
+        } else {
+            archive->active[i]->status = 0; /* filter out dominated solutions */
+        }
     }
-  }
-  archive->size = s;
-
-  free(obj);
-  free(frontFlag);
+    archive->size = s;
+    
+    free(obj);
+    free(frontFlag);
 }
 
-<<<<<<< HEAD
-void mococo_pareto_front(int *frontFlag, double *obj, unsigned nrow, unsigned ncol) {
-  unsigned t, s, i, j, j1, j2;
-  int *checklist, colDominatedFlag;
 
-  checklist = (int*) malloc(nrow * sizeof(int));
-
-  for (t = 0; t < nrow; t++)
-    checklist[t] = 1; /* set to true */
-  for (s = 0; s < nrow; s++) {
-    t = s;
-    if (!checklist[t])
-      continue;
-    checklist[t] = 0; /* set to false */
-    colDominatedFlag = 1; /* set to true */
-    for (i = t + 1; i < nrow; i++) {
-      if (!checklist[i])
-        continue;
-      checklist[i] = 0;
-      for (j = 0, j1 = i, j2 = t; j < ncol; j++, j1 += nrow, j2 += nrow) {
-        if (obj[j1] < obj[j2]) {
-          checklist[i] = 1; /* set to true */
-          break;
-        }
-      }
-      if (!checklist[i])
-        continue;
-      colDominatedFlag = 0; /* set to false */
-      for (j = 0, j1 = i, j2 = t; j < ncol; j++, j1 += nrow, j2 += nrow) {
-        if (obj[j1] > obj[j2]) {
-          colDominatedFlag = 1; /* set to true */
-          break;
-        }
-      }
-      if (!colDominatedFlag) { /* swap active index continue checking */
-        frontFlag[t] = 0; /* set to false */
-        checklist[i] = 0; /* set to false */
-        colDominatedFlag = 1; /**/
-        t = i;
-      }
-    }
-    frontFlag[t] = colDominatedFlag;
-    if (t > s) {
-      for (i = s + 1; i < t; i++) {
-        if (!checklist[i])
-          continue;
-        checklist[i] = 0; /* set to false */
-        for (j = 0, j1 = i, j2 = t; j < ncol; j++, j1 += nrow, j2 += nrow) {
-          if (obj[j1] < obj[j2]) {
-            checklist[i] = 1; /* set to true */
-            break;
-          }
-        }
-      }
-    }
-  }
-  free(checklist);
-=======
 void mococo_pareto_front(int *frontFlag, double *obj, size_t nrow, size_t ncol) {
 	size_t t, s, i, j, j1, j2;
 	int *checklist, colDominatedFlag;
@@ -178,7 +118,6 @@
 		}
 	}
 	free(checklist);
->>>>>>> 9a15fc40
 }
 
 #ifdef __cplusplus
