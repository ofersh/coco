/**
 * @file f_step_ellipsoid.c
 * @brief Implementation of the step ellipsoid function and problem.
 *
 * The BBOB step ellipsoid function intertwines the variable and objective transformations in such a way
 * that it is hard to devise a composition of generic transformations to implement it. In the end one would
 * have to implement several custom transformations which would be used solely by this problem. Therefore
 * we opt to implement it as a monolithic function instead.
 *
 * TODO: It would be nice to have a generic step ellipsoid function to complement this one.
 */
#include <assert.h>

#include "coco.h"
#include "coco_problem.c"
#include "coco_utilities.c"
#include "suite_bbob_legacy_code.c"

#include "transform_obj_penalize.c"
#include "transform_obj_shift.c"
#include "transform_vars_shift.c"

#include "transform_vars_permutation.c"
#include "transform_vars_blockrotation.c"
#include "transform_obj_scale.c"
#include "transform_vars_round_step.c"


/**
 * @brief Data type for the step ellipsoid problem.
 */
typedef struct {
  double *x, *xx;
  double *xopt, fopt;
  double **rot1, **rot2;
} f_step_ellipsoid_data_t;

/**
 * @brief Implements the step ellipsoid function without connections to any COCO structures.
 */
static double f_step_ellipsoid_raw(const double *x, const size_t number_of_variables, f_step_ellipsoid_data_t *data) {
  
  static const double condition = 100;
  static const double alpha = 10.0;
  size_t i, j;
  double penalty = 0.0, x1;
  double result;
  
  assert(number_of_variables > 1);
<<<<<<< HEAD
  
=======

  if (coco_vector_contains_nan(x, number_of_variables))
  	return NAN;

>>>>>>> e87634f0
  for (i = 0; i < number_of_variables; ++i) {
    double tmp;
    tmp = fabs(x[i]) - 5.0;
    if (tmp > 0.0)
      penalty += tmp * tmp;
  }
  
  for (i = 0; i < number_of_variables; ++i) {
    double c1;
    data->x[i] = 0.0;
    c1 = sqrt(pow(condition / 10., (double) i / (double) (number_of_variables - 1)));
    for (j = 0; j < number_of_variables; ++j) {
      data->x[i] += c1 * data->rot2[i][j] * (x[j] - data->xopt[j]);
    }
  }
  x1 = data->x[0];
  
  for (i = 0; i < number_of_variables; ++i) {
    if (fabs(data->x[i]) > 0.5) /* TODO: Documentation: no fabs() in documentation */
      data->x[i] = coco_double_round(data->x[i]);
    else
      data->x[i] = coco_double_round(alpha * data->x[i]) / alpha;
  }
  
  for (i = 0; i < number_of_variables; ++i) {
    data->xx[i] = 0.0;
    for (j = 0; j < number_of_variables; ++j) {
      data->xx[i] += data->rot1[i][j] * data->x[j];
    }
  }
  
  /* Computation core */
  result = 0.0;
  for (i = 0; i < number_of_variables; ++i) {
    double exponent;
    exponent = (double) (long) i / ((double) (long) number_of_variables - 1.0);
    result += pow(condition, exponent) * data->xx[i] * data->xx[i];
    ;
  }
  result = 0.1 * coco_double_max(fabs(x1) * 1.0e-4, result) + penalty + data->fopt;
  
  return result;
}

/**
 * @brief Uses the raw function to evaluate the COCO problem.
 */
static void f_step_ellipsoid_evaluate(coco_problem_t *problem, const double *x, double *y) {
  assert(problem->number_of_objectives == 1);
  y[0] = f_step_ellipsoid_raw(x, problem->number_of_variables, (f_step_ellipsoid_data_t *) problem->data);
  assert(y[0] + 1e-13 >= problem->best_value[0]);
}

/**
 * @brief Frees the step ellipsoid data object.
 */
static void f_step_ellipsoid_free(coco_problem_t *problem) {
  f_step_ellipsoid_data_t *data;
  data = (f_step_ellipsoid_data_t *) problem->data;
  coco_free_memory(data->x);
  coco_free_memory(data->xx);
  coco_free_memory(data->xopt);
  bbob2009_free_matrix(data->rot1, problem->number_of_variables);
  bbob2009_free_matrix(data->rot2, problem->number_of_variables);
  /* Let the generic free problem code deal with all of the coco_problem_t fields */
  problem->problem_free_function = NULL;
  coco_problem_free(problem);
}

/**
 * @brief Creates the BBOB step ellipsoid problem.
 *
 * @note There is no separate basic allocate function.
 */
static coco_problem_t *f_step_ellipsoid_bbob_problem_allocate(const size_t function,
                                                              const size_t dimension,
                                                              const size_t instance,
                                                              const long rseed,
                                                              const char *problem_id_template,
                                                              const char *problem_name_template) {
  
  f_step_ellipsoid_data_t *data;
  size_t i;
  coco_problem_t *problem = coco_problem_allocate_from_scalars("step ellipsoid function",
                                                               f_step_ellipsoid_evaluate, f_step_ellipsoid_free, dimension, -5.0, 5.0, 0);
  
  data = (f_step_ellipsoid_data_t *) coco_allocate_memory(sizeof(*data));
  /* Allocate temporary storage and space for the rotation matrices */
  data->x = coco_allocate_vector(dimension);
  data->xx = coco_allocate_vector(dimension);
  data->xopt = coco_allocate_vector(dimension);
  data->rot1 = bbob2009_allocate_matrix(dimension, dimension);
  data->rot2 = bbob2009_allocate_matrix(dimension, dimension);
  
  data->fopt = bbob2009_compute_fopt(function, instance);
  bbob2009_compute_xopt(data->xopt, rseed, dimension);
  bbob2009_compute_rotation(data->rot1, rseed + 1000000, dimension);
  bbob2009_compute_rotation(data->rot2, rseed, dimension);
  
  problem->data = data;
  
  /* Compute best solution
   *
   * OME: Dirty hack for now because I did not want to invert the
   * transformations to find the best_parameter :/
   */
  for (i = 0; i < problem->number_of_variables; i++) {
    problem->best_parameter[i] = data->xopt[i];
  }
  problem->best_value[0] = data->fopt;
  
  coco_problem_set_id(problem, problem_id_template, function, instance, dimension);
  coco_problem_set_name(problem, problem_name_template, function, instance, dimension);
  coco_problem_set_type(problem, "2-moderate");
  
  return problem;
}






/**
 * @brief Implements the step ellipsoid function without connections to any COCO structures.
 */
static double f_step_ellipsoid_core(const double *x, const size_t number_of_variables, f_step_ellipsoid_versatile_data_t *f_step_ellipsoid_versatile_data) {
  
  static const double condition = 100;
  size_t i;
  double result;
  result = 0.0;
  
  for (i = 0; i < number_of_variables; ++i) {
    double exponent;
    exponent = (double) (long) i / ((double) (long) number_of_variables - 1.0);
    result += pow(condition, exponent) * x[i] * x[i];
  }
  result = 0.1 * coco_double_max(f_step_ellipsoid_versatile_data->zhat_1 * 1.0e-4, result);
  return result;
}


/**
 * @brief Uses the raw function to evaluate the ls COCO problem.
 */
static void f_step_ellipsoid_permblock_evaluate(coco_problem_t *problem, const double *x, double *y) {
  assert(problem->number_of_objectives == 1);
  y[0] = f_step_ellipsoid_core(x, problem->number_of_variables, (f_step_ellipsoid_versatile_data_t *) problem->versatile_data);
  assert(y[0] + 1e-13 >= problem->best_value[0]);
}

/**
 * @brief allows to free the versatile_data part of the problem.
 */
static void f_step_ellipsoid_versatile_data_free(coco_problem_t *problem) {
  coco_free_memory((f_step_ellipsoid_versatile_data_t *) problem->versatile_data);
  problem->versatile_data = NULL;
  problem->problem_free_function = NULL;
  coco_problem_free(problem);
}



/**
 * @brief Allocates the basic step ellipsoid problem.
 * an additional coordinate is added that will contain the value of \hat{z}_1 but that is ignored by functions other that f_step_ellipsoid_core and transform_vars_round_step. The latter sets it.
 */
static coco_problem_t *f_step_ellipsoid_allocate(const size_t number_of_variables) {
  
  coco_problem_t *problem = coco_problem_allocate_from_scalars("step ellipsoid function",
                                                               f_step_ellipsoid_permblock_evaluate, NULL, number_of_variables, -5.0, 5.0, 0.0);
  problem->versatile_data = (f_step_ellipsoid_versatile_data_t *) coco_allocate_memory(sizeof(f_step_ellipsoid_versatile_data_t));
  ((f_step_ellipsoid_versatile_data_t *) problem->versatile_data)->zhat_1 = 0;/*needed for xopt evaluation*/
  /* add the free function of the allocated versatile_data*/
  problem->problem_free_function = f_step_ellipsoid_versatile_data_free;
  
  coco_problem_set_id(problem, "%s_d%02lu", "step_ellipsoid", number_of_variables);
  /* Compute best solution, here done outside after the zhat is set to the best_value */
  f_step_ellipsoid_permblock_evaluate(problem, problem->best_parameter, problem->best_value);
  return problem;
}



/**
 * @brief Creates the BBOB permuted block-rotated step ellipsoid problem.
 *
 * Wassim: TODO: consider implementing it sub-problem style
 * Wassim: TODO: make the zhat1 value default to x1 when no transformation is applied and the data type defined here
 */
static coco_problem_t *f_step_ellipsoid_permblockdiag_bbob_problem_allocate(const size_t function,
                                                                            const size_t dimension,
                                                                            const size_t instance,
                                                                            const long rseed,
                                                                            const char *problem_id_template,
                                                                            const char *problem_name_template) {
  double alpha = 10.; /*parameter of rounding*/
  double *xopt, fopt;
  coco_problem_t *problem = NULL;
  double **B1, **B2;
  const double *const *B1_copy;
  const double *const *B2_copy;
  size_t *P11, *P12, *P21, *P22;
  size_t *block_sizes1, *block_sizes2, nb_blocks1, nb_blocks2, swap_range1, swap_range2, nb_swaps1, nb_swaps2;
  double penalty_factor = 1.;
  
  xopt = coco_allocate_vector(dimension);
  fopt = bbob2009_compute_fopt(function, instance);
  bbob2009_compute_xopt(xopt, rseed, dimension);
  
  block_sizes1 = coco_get_block_sizes(&nb_blocks1, dimension, "bbob-largescale");
  block_sizes2 = coco_get_block_sizes(&nb_blocks2, dimension, "bbob-largescale");
  swap_range1 = coco_get_swap_range(dimension, "bbob-largescale");
  swap_range2 = coco_get_swap_range(dimension, "bbob-largescale");
  nb_swaps1 = coco_get_nb_swaps(dimension, "bbob-largescale");
  nb_swaps2 = coco_get_nb_swaps(dimension, "bbob-largescale");

  B1 = coco_allocate_blockmatrix(dimension, block_sizes1, nb_blocks1);
  B2 = coco_allocate_blockmatrix(dimension, block_sizes2, nb_blocks2);
  B1_copy = (const double *const *)B1;
  B2_copy = (const double *const *)B2;
  coco_compute_blockrotation(B1, rseed + 1000000, dimension, block_sizes1, nb_blocks1);
  coco_compute_blockrotation(B2, rseed, dimension, block_sizes2, nb_blocks2);

  P11 = coco_allocate_vector_size_t(dimension);
  P12 = coco_allocate_vector_size_t(dimension);
  P21 = coco_allocate_vector_size_t(dimension);
  P22 = coco_allocate_vector_size_t(dimension);
  coco_compute_truncated_uniform_swap_permutation(P11, rseed + 2000000, dimension, nb_swaps1, swap_range1);
  coco_compute_truncated_uniform_swap_permutation(P12, rseed + 3000000, dimension, nb_swaps1, swap_range1);
  coco_compute_truncated_uniform_swap_permutation(P21, rseed + 4000000, dimension, nb_swaps2, swap_range2);
  coco_compute_truncated_uniform_swap_permutation(P22, rseed + 5000000, dimension, nb_swaps2, swap_range2);

  problem = f_step_ellipsoid_allocate(dimension);

  problem = transform_vars_permutation(problem, P22, dimension);
  problem = transform_vars_blockrotation(problem, B2_copy, dimension, block_sizes2, nb_blocks2);
  problem = transform_vars_permutation(problem, P21, dimension);
  problem = transform_vars_round_step(problem, alpha);
  
  problem = transform_vars_conditioning(problem, 10.0);
  problem = transform_vars_permutation(problem, P12, dimension);
  problem = transform_vars_blockrotation(problem, B1_copy, dimension, block_sizes1, nb_blocks1);
  problem = transform_vars_permutation(problem, P11, dimension);
  problem = transform_vars_shift(problem, xopt, 0);

  problem = transform_obj_scale(problem, 1.0 / (double) dimension);
  problem = transform_obj_penalize(problem, penalty_factor);
  problem = transform_obj_shift(problem, fopt);

  coco_problem_set_id(problem, problem_id_template, function, instance, dimension);
  coco_problem_set_name(problem, problem_name_template, function, instance, dimension);
  coco_problem_set_type(problem, "large_scale_block_rotated");

  coco_free_block_matrix(B1, dimension);
  coco_free_block_matrix(B2, dimension);
  coco_free_memory(P11);
  coco_free_memory(P12);
  coco_free_memory(P21);
  coco_free_memory(P22);
  coco_free_memory(block_sizes1);
  coco_free_memory(block_sizes2);
  coco_free_memory(xopt);
  
  return problem;
}<|MERGE_RESOLUTION|>--- conflicted
+++ resolved
@@ -47,14 +47,10 @@
   double result;
   
   assert(number_of_variables > 1);
-<<<<<<< HEAD
-  
-=======
 
   if (coco_vector_contains_nan(x, number_of_variables))
   	return NAN;
 
->>>>>>> e87634f0
   for (i = 0; i < number_of_variables; ++i) {
     double tmp;
     tmp = fabs(x[i]) - 5.0;
