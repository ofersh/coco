--- conflicted
+++ resolved
@@ -622,27 +622,6 @@
 
   size_t i, j;
   logger_biobj_indicator_t *indicator;
-<<<<<<< HEAD
-  /* avl_node_t *solution;*/
-
-  int update_performed;
-  size_t i;
-
-  logger = (logger_biobj_data_t *) coco_problem_transformed_get_data(problem);
-
-  /* Evaluate function */
-  coco_evaluate_function(coco_problem_transformed_get_inner_problem(problem), x, y);
-  logger->number_of_evaluations++;
-
-  /* Update the archive with the new solution, if it is not dominated by or equal to existing solutions in
-   * the archive */
-  node_item = logger_biobj_node_create(x, y, logger->number_of_evaluations, logger->number_of_variables,
-      logger->number_of_objectives);
-
-  update_performed = logger_biobj_tree_update(logger, coco_problem_transformed_get_inner_problem(problem),
-      node_item);
-=======
->>>>>>> 96d19a9c
 
   if (logger->compute_indicators) {
     for (i = 0; i < LOGGER_BIOBJ_NUMBER_OF_INDICATORS; i++) {
@@ -958,4 +937,4 @@
   problem->evaluate_function = logger_biobj_evaluate;
 
   return problem;
-}
+}