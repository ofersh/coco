--- conflicted
+++ resolved
@@ -51,26 +51,14 @@
  */
 static coco_problem_t *transform_vars_z_hat(coco_problem_t *inner_problem, const double *xopt) {
   transform_vars_z_hat_data_t *data;
-<<<<<<< HEAD
-  coco_problem_t *self;
-    size_t i = 0, zero = 1;
-  data = coco_allocate_memory(sizeof(*data));
-  data->xopt = coco_duplicate_vector(xopt, inner_problem->number_of_variables);
-  data->z = coco_allocate_vector(inner_problem->number_of_variables);
-
-  self = coco_transformed_allocate(inner_problem, data, transform_vars_z_hat_free);
-  self->evaluate_function = transform_vars_z_hat_evaluate;
-  coco_warning("f_transform_vars_z_hat(): 'best_parameter' not updated");
-  return self;
-=======
   coco_problem_t *problem;
-
+  size_t i = 0, zero = 1;
   data = (transform_vars_z_hat_data_t *) coco_allocate_memory(sizeof(*data));
   data->xopt = coco_duplicate_vector(xopt, inner_problem->number_of_variables);
   data->z = coco_allocate_vector(inner_problem->number_of_variables);
 
   problem = coco_problem_transformed_allocate(inner_problem, data, transform_vars_z_hat_free, "transform_vars_z_hat");
   problem->evaluate_function = transform_vars_z_hat_evaluate;
+  coco_warning("f_transform_vars_z_hat(): 'best_parameter' not updated");
   return problem;
->>>>>>> c43e2c9e
 }