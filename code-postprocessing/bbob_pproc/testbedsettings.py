--- conflicted
+++ resolved
@@ -12,11 +12,8 @@
 testbed_name_bi = 'bbob-biobj'
 
 default_testbed_single = 'GECCOBBOBTestbed'
-<<<<<<< HEAD
 default_testbed_largescale = 'LargeScaleTestbed'
-=======
 default_testbed_single_noisy = 'GECCOBBOBNoisyTestbed'
->>>>>>> bdbc5635
 default_testbed_bi = 'GECCOBiObjBBOBTestbed'
 
 current_testbed = None
@@ -114,43 +111,11 @@
     """
 
     def __init__(self, targetValues):
-<<<<<<< HEAD
         super(GECCOBBOBTestbed, self).__init__(targetValues)
         self.dimensions_to_display = [2, 3, 5, 10, 20, 40]
         self.tabDimsOfInterest = [5, 20]
         self.rldDimsOfInterest = [5, 20]
         self.htmlDimsOfInterest = [5, 20]
-=======
-        # TODO: should become a function, as low_budget is a display setting
-        # not a testbed setting
-        # only the short info, how to deal with both infos?
-        self.info_filename = 'GECCOBBOBbenchmarkinfos.txt'
-        self.name = testbed_name_single
-        self.short_names = {}
-        self.hardesttargetlatex = '10^{-8}'  # used for ppfigs, pptable, pptable2, and pptables
-        self.ppfigs_ftarget = 1e-8
-        self.ppfigdim_target_values = targetValues((10, 1, 1e-1, 1e-2, 1e-3, 1e-5, 1e-8))  # possibly changed in config
-        self.pprldistr_target_values = targetValues((10., 1e-1, 1e-4, 1e-8))  # possibly changed in config
-        self.pprldmany_target_values = targetValues(10 ** np.arange(2, -8.2, -0.2))  # possibly changed in config
-        self.pprldmany_target_range_latex = '$10^{[-8..2]}$'
-        self.ppscatter_target_values = targetValues(np.logspace(-8, 2, 46))
-        self.rldValsOfInterest = (10, 1e-1, 1e-4, 1e-8)  # possibly changed in config
-        self.ppfvdistr_min_target = 1e-8
-        self.functions_with_legend = (1, 24, 101, 130)
-        self.first_function_number = 1
-        self.last_function_number = 24
-        self.pptable_ftarget = 1e-8  # value for determining the success ratio in all tables
-        self.pptable_targetsOfInterest = targetValues((10, 1, 1e-1, 1e-2, 1e-3, 1e-5, 1e-7))  # for pptable and pptables
-        self.pptable2_targetsOfInterest = targetValues((1e+1, 1e-1, 1e-3, 1e-5, 1e-7))  # used for pptable2
-        self.pptablemany_targetsOfInterest = self.pptable_targetsOfInterest
-        self.scenario = scenario_fixed
-        self.best_algorithm_filename = 'bestalgentries2009.pickle.gz'
-        self.short_names = get_short_names(get_benchmarks_short_infos(False))
-        # expensive optimization settings:
-        self.pptable_target_runlengths = [0.5, 1.2, 3, 10, 50]  # [0.5, 2, 10, 50]  # used in config for expensive setting
-        self.pptable2_target_runlengths = self.pptable_target_runlengths  # [0.5, 2, 10, 50]  # used in config for expensive setting
-        self.pptables_target_runlengths = self.pptable_target_runlengths  # used in config for expensive setting
->>>>>>> bdbc5635
 
 
 class GECCOBBOBNoisyTestbed(GECCOBBOBTestbed):
