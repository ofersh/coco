import os
import numpy as np
import warnings

from . import genericsettings

scenario_rlbased = 'rlbased'
scenario_fixed = 'fixed'
scenario_biobjfixed = 'biobjfixed'
all_scenarios = [scenario_rlbased, scenario_fixed, scenario_biobjfixed]

testbed_name_single = 'bbob'
testbed_name_single_noisy = 'bbob-noisy'
testbed_name_bi = 'bbob-biobj'

default_testbed_single = 'GECCOBBOBTestbed'
default_testbed_single_noisy = 'GECCOBBOBNoisyTestbed'
default_testbed_bi = 'GECCOBiObjBBOBTestbed'

current_testbed = None

suite_to_testbed = {
    'bbob' : default_testbed_single,
    'bbob-noisy' : default_testbed_single_noisy,
    'bbob-biobj' : default_testbed_bi
}


def load_current_testbed(testbed_name, target_values):
    global current_testbed

    if testbed_name in globals():
        constructor = globals()[testbed_name]
        current_testbed = constructor(target_values)
    else:
        raise ValueError('Testbed class %s does not exist. Add it to testbedsettings.py to process this data.'
                         % testbed_name)

    return current_testbed


def get_testbed_from_suite(suite_name):

    if suite_name in suite_to_testbed:
        return suite_to_testbed[suite_name]
    else:
        raise ValueError('Mapping from suite name to testbed class for suite %s does not exist. '
                         'Add it to suite_to_testbed dictionary in testbedsettings.py to process this data.'
                         % suite_name)

<<<<<<< HEAD
=======
reference_values = {}


def update_reference_values(algorithm, reference_value):

    global reference_values

    if reference_values and reference_values[reference_values.keys()[0]] <> reference_value:
        warnings.warn(" Reference values for the algorithm '%s' are different!" % algorithm)

    reference_values[algorithm] = reference_value


def copy_reference_values(old_algorithm_id, new_algoritm_id):

    global reference_values

    if reference_values and old_algorithm_id in reference_values and new_algoritm_id not in reference_values:
        reference_values[new_algoritm_id] = reference_values[old_algorithm_id]


def get_reference_values(algorithm):

    global reference_values

    if reference_values and algorithm in reference_values:
        return reference_values[algorithm]

    return None

>>>>>>> e382ea92

def get_short_names(file_name):
    try:
        info_list = open(os.path.join(os.path.dirname(__file__), file_name), 'r').read().split('\n')
        info_dict = {}
        for line in info_list:
            if len(line) == 0 or line.startswith('%') or line.isspace() :
                continue
            key_val = line.split(' ', 1)
            if len(key_val) > 1:
                info_dict[int(key_val[0])] = key_val[1]

        return info_dict
    except:
        warnings.warn('benchmark infos not found')
        print(os.path.join(os.path.dirname(__file__), file_name))


class Testbed(object):
    """this might become the future way to have settings related to testbeds
    TODO: how do we pass information from the benchmark to the post-processing?

    """

    reference_algorithm_displayname = None

    def info(self, fun_number=None):
        """info on the testbed if ``fun_number is None`` or one-line info
        for function with number ``fun_number``.

        """
        if fun_number is None:
            return self.__doc__

        for line in open(os.path.join(os.path.abspath(os.path.split(__file__)[0]),
                                      self.info_filename)).readlines():
            if line.split():  # ie if not empty
                try:  # empty lines are ignored
                    fun = int(line.split()[0])
                    if fun == fun_number:
                        return 'F' + str(fun) + ' ' + ' '.join(line.split()[1:])
                except ValueError:
                    continue  # ignore annotations


class GECCOBBOBTestbed(Testbed):
    """Testbed used in the GECCO BBOB workshops 2009, 2010, 2012, 2013, 2015,
       and 2016.
    """

    shortinfo_filename = 'bbob-benchmarkshortinfos.txt'
    pptable_target_runlengths = [0.5, 1.2, 3, 10, 50] # used in config for expensive setting
    pptable_targetsOfInterest = (10, 1, 1e-1, 1e-2, 1e-3, 1e-5, 1e-7) # for pptable and pptablemany

    settings = dict(
        info_filename = 'bbob-benchmarkinfos.txt',
        shortinfo_filename = shortinfo_filename,
        name = testbed_name_single,
        short_names = get_short_names(shortinfo_filename),
        hardesttargetlatex = '10^{-8}',  # used for ppfigs, pptable, pptable2, and pptables
        ppfigs_ftarget = 1e-8,  # to set target runlength in expensive setting, use genericsettings.target_runlength
        ppfig2_ftarget = 1e-8,
        ppfigdim_target_values = (10, 1, 1e-1, 1e-2, 1e-3, 1e-5, 1e-8),
        pprldistr_target_values = (10., 1e-1, 1e-4, 1e-8),
        pprldmany_target_values = 10 ** np.arange(2, -8.2, -0.2),
        pprldmany_target_range_latex = '$10^{[-8..2]}$',
        ppscatter_target_values = np.logspace(-8, 2, 46),
        rldValsOfInterest = (10, 1e-1, 1e-4, 1e-8),  # possibly changed in config
        ppfvdistr_min_target = 1e-8,
        functions_with_legend = (1, 24, 101, 130),
        first_function_number = 1,
        last_function_number = 24,
        pptable_ftarget = 1e-8,  # value for determining the success ratio in all tables
        pptable_targetsOfInterest = pptable_targetsOfInterest,
        pptable2_targetsOfInterest = (1e+1, 1e-1, 1e-3, 1e-5, 1e-7),  # used for pptable2
        pptablemany_targetsOfInterest = pptable_targetsOfInterest,
        scenario = scenario_fixed,
        reference_algorithm_filename = 'refalgs/best2009-bbob.tar.gz',
        reference_algorithm_displayname = 'best 2009',  # TODO: should be read in from data set in reference_algorithm_filename
        #.reference_algorithm_filename = 'data/RANDOMSEARCH'
        #.reference_algorithm_displayname = "RANDOMSEARCH"  # TODO: should be read in from data set in reference_algorithm_filename
        # expensive optimization settings:
        pptable_target_runlengths = pptable_target_runlengths,  
        pptable2_target_runlengths = pptable_target_runlengths,
        pptables_target_runlengths = pptable_target_runlengths,
        instancesOfInterest = None # None: consider all instances
        #.instancesOfInterest = {1: 1, 2: 1, 3: 1, 4: 1, 5: 1, 6: 1, 7: 1, 8: 1, 9: 1,
        #                   10: 1, 11: 1, 12: 1, 13: 1, 14: 1, 15: 1,
        #                   21: 1, 22: 1, 23: 1, 24: 1, 25: 1, 26: 1, 27: 1, 28: 1, 29: 1, 30: 1,
        #                   31: 1, 32: 1, 33: 1, 34: 1, 35: 1, 36: 1, 37: 1, 38: 1, 39: 1, 40: 1,
        #                   41: 1, 42: 1, 43: 1, 44: 1, 45: 1, 46: 1, 47: 1, 48: 1, 49: 1, 50: 1,
        #                   51: 1, 52: 1, 53: 1, 54: 1, 55: 1, 56: 1, 57: 1, 58: 1, 59: 1, 60: 1} # consider only 2009-2016 instances
        #.instancesOfInterest = {1: 1, 2: 1}
    ) 

    def __init__(self, targetValues):
        
        for key, val in GECCOBBOBTestbed.settings.items():
            setattr(self, key, val)

        # set targets according to targetValues class (possibly all changed
        # in config:
        self.ppfigdim_target_values = targetValues(self.ppfigdim_target_values)
        self.pprldistr_target_values = targetValues(self.pprldistr_target_values)
        self.pprldmany_target_values = targetValues(self.pprldmany_target_values)
        self.ppscatter_target_values = targetValues(self.ppscatter_target_values)
        self.pptable_targetsOfInterest = targetValues(self.pptable_targetsOfInterest)
        self.pptable2_targetsOfInterest = targetValues(self.pptable2_targetsOfInterest)
        self.pptablemany_targetsOfInterest = targetValues(self.pptablemany_targetsOfInterest)
            
        if 11 < 3:
            # override settings if needed...
            self.reference_algorithm_filename = 'bestalgentries2009.pickle.gz'
            self.reference_algorithm_displayname = 'best 2009'  # TODO: should be read in from data set in reference_algorithm_filename
            #self.reference_algorithm_filename = 'data/RANDOMSEARCH'
            #self.reference_algorithm_displayname = "RANDOMSEARCH"  # TODO: should be read in from data set in reference_algorithm_filename
            self.short_names = get_short_names(self.shortinfo_filename)
            self.instancesOfInterest = {1: 1, 2: 1, 3: 1, 4: 1, 5: 1}


class GECCOBBOBNoisyTestbed(GECCOBBOBTestbed):
    """The noisy testbed used in the GECCO BBOB workshops 2009, 2010, 2012,
       2013, 2015, and 2016.
    """

    shortinfo_filename = 'bbob-noisy-benchmarkshortinfos.txt'

    settings = dict(
        info_filename = 'bbob-noisy-benchmarkinfos.txt',
        shortinfo_filename = shortinfo_filename,
        short_names = get_short_names(shortinfo_filename),
        name = testbed_name_single, # TODO: until we clean the code which uses this name, we need to use it also here.
        functions_with_legend = (101, 130),
        first_function_number = 101,
        last_function_number = 130,
        reference_algorithm_filename = 'best2009-bbob-noisy.tar.gz',
        reference_algorithm_displayname = 'best 2009'  # TODO: should be read in from data set in reference_algorithm_filename
    )
    

    def __init__(self, target_values):
        super(GECCOBBOBNoisyTestbed, self).__init__(target_values)

        for key, val in GECCOBBOBNoisyTestbed.settings.items():
            setattr(self, key, val)
        if 11 < 3:
            # override settings if needed...
            self.reference_algorithm_filename = 'best2009-bbob-noisy.tar.gz'
            self.reference_algorithm_displayname = 'best 2009'  # TODO: should be read in from data set in reference_algorithm_filename


class GECCOBiObjBBOBTestbed(Testbed):
    """Testbed used in the GECCO biobjective BBOB workshop 2016 to display
       data sets run on the `bbob-biobj` test suite.
    """

    shortinfo_filename = 'bbob-biobj-benchmarkshortinfos.txt'
    pptable_target_runlengths = [0.5, 1.2, 3, 10, 50] # used in config for expensive setting
    pptable_targetsOfInterest = (10, 1, 1e-1, 1e-2, 1e-3, 1e-5, 1e-7) # for pptable and pptablemany

    settings = dict(
        info_filename = 'bbob-biobj-benchmarkinfos.txt',
        shortinfo_filename = shortinfo_filename,
        name = testbed_name_bi,
        short_names = get_short_names(shortinfo_filename),
        hardesttargetlatex = '10^{-5}',  # used for ppfigs, pptable, pptable2, and pptables
        ppfigs_ftarget = 1e-5,  # to set target runlength in expensive setting, use genericsettings.target_runlength
        ppfig2_ftarget = 1e-5,
        ppfigdim_target_values = (1e-1, 1e-2, 1e-3, 1e-4, 1e-5),
        pprldistr_target_values = (1e-1, 1e-2, 1e-3, 1e-5),
        pprldmany_target_values = np.append(np.append(10 ** np.arange(0, -5.1, -0.1), [0]), -10 ** np.arange(-5, -3.9, 0.2)),
        pprldmany_target_range_latex = '$\{-10^{-4}, -10^{-4.2}, $ $-10^{-4.4}, -10^{-4.6}, -10^{-4.8}, -10^{-5}, 0, 10^{-5}, 10^{-4.9}, 10^{-4.8}, \dots, 10^{-0.1}, 10^0\}$',
        ppscatter_target_values = np.logspace(-5, 1, 51),
        rldValsOfInterest = (1e-1, 1e-2, 1e-3, 1e-4, 1e-5),
        ppfvdistr_min_target = 1e-5,
        functions_with_legend = (1, 30, 31, 55),
        first_function_number = 1,
        last_function_number = 55,
        pptable_ftarget = 1e-5,  # value for determining the success ratio in all tables
        pptable_targetsOfInterest = (1, 1e-1, 1e-2, 1e-3, 1e-4, 1e-5),
        pptable2_targetsOfInterest = (1e-1, 1e-2, 1e-3, 1e-4, 1e-5),  # used for pptable2
        pptablemany_targetsOfInterest = (1, 1e-1, 1e-2, 1e-3),  # used for pptables
        scenario = scenario_biobjfixed,
        reference_algorithm_filename = 'refalgs/best2016-bbob-biobj-v2.0.tar.gz', # TODO produce correct best2016 algo and delete this line
        reference_algorithm_displayname = 'best 2016', # TODO: should be read in from data set in reference_algorithm_filename
        instancesOfInterest = None, # None: consider all instances        
        # expensive optimization settings:
        pptable_target_runlengths = [0.5, 1.2, 3, 10, 50],  # [0.5, 2, 10, 50]  # used in config for expensive setting
        pptable2_target_runlengths = [0.5, 1.2, 3, 10, 50],  # [0.5, 2, 10, 50]  # used in config for expensive setting
        pptables_target_runlengths = [2, 10, 50]  # used in config for expensive setting
    ) 

    def __init__(self, targetValues):
        
        for key, val in GECCOBiObjBBOBTestbed.settings.items():
            setattr(self, key, val)

        # set targets according to targetValues class (possibly all changed
        # in config:
        self.ppfigdim_target_values = targetValues(self.ppfigdim_target_values)
        self.pprldistr_target_values = targetValues(self.pprldistr_target_values)
        self.pprldmany_target_values = targetValues(self.pprldmany_target_values)
        self.ppscatter_target_values = targetValues(self.ppscatter_target_values)
        self.pptable_targetsOfInterest = targetValues(self.pptable_targetsOfInterest)
        self.pptable2_targetsOfInterest = targetValues(self.pptable2_targetsOfInterest)
        self.pptablemany_targetsOfInterest = targetValues(self.pptablemany_targetsOfInterest)
            
        if 11 < 3:
            # override settings if needed...
            self.reference_algorithm_filename = 'refalgs/best2016-bbob-biobj-v2.0.tar.gz'
            self.reference_algorithm_displayname = 'best 2016'  # TODO: should be read in from data set in reference_algorithm_filename
            self.short_names = get_short_names(self.shortinfo_filename)
            self.instancesOfInterest = {1: 1, 2: 1, 3: 1, 4: 1, 5: 1}

<|MERGE_RESOLUTION|>--- conflicted
+++ resolved
@@ -48,8 +48,6 @@
                          'Add it to suite_to_testbed dictionary in testbedsettings.py to process this data.'
                          % suite_name)
 
-<<<<<<< HEAD
-=======
 reference_values = {}
 
 
@@ -80,7 +78,6 @@
 
     return None
 
->>>>>>> e382ea92
 
 def get_short_names(file_name):
     try:
