--- conflicted
+++ resolved
@@ -306,11 +306,8 @@
         config.target_values(genericsettings.isExpensive)
         config.config(dsList[0].testbed_name())
 
-<<<<<<< HEAD
         #_dimensions_to_display = genericsettings.dimensions_to_display if not genericsettings.isLargeScale else genericsettings.dimensions_to_display_ls # Wassim: modify genericsettings.dimensions_to_display directly?
         _dimensions_to_display = testbedsettings.current_testbed.dimensions_to_display
-=======
->>>>>>> 77d3d9c3
         for i in dsList:
             #if i.dim not in genericsettings.dimensions_to_display:
             if i.dim not in _dimensions_to_display:
