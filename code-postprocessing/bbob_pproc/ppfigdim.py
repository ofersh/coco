#! /usr/bin/env python
# -*- coding: utf-8 -*-

"""Generate performance scaling figures.

The figures show the scaling of the performance in terms of aRT w.r.t.
dimensionality on a log-log scale. On the y-axis, data is represented as
a number of function evaluations divided by dimension, this is in order
to compare at a glance with a linear scaling for which aRT is
proportional to the dimension and would therefore be represented by a
horizontal line in the figure.

Crosses (+) give the median number of function evaluations of successful
trials divided by dimension for the smallest *reached* target function
value.
Numbers indicate the number of successful runs for the smallest
*reached* target.
If the smallest target function value (1e-8) is not reached for a given
dimension, crosses (x) give the average number of overall conducted
function evaluations divided by the dimension.

Horizontal lines indicate linear scaling with the dimension, additional
grid lines show quadratic and cubic scaling.
The thick light line with diamond markers shows the single best results
from BBOB-2009 for df = 1e-8.

**Example**

.. plot::
    :width: 50%
    
    import urllib
    import tarfile
    import glob
    from pylab import *
    
    import bbob_pproc as bb
    
    # Collect and unarchive data (3.4MB)
    dataurl = 'http://coco.lri.fr/BBOB2009/pythondata/BIPOP-CMA-ES.tar.gz'
    filename, headers = urllib.urlretrieve(dataurl)
    archivefile = tarfile.open(filename)
    archivefile.extractall()
    
    # Scaling figure
    ds = bb.load(glob.glob('BBOB2009pythondata/BIPOP-CMA-ES/ppdata_f002_*.pickle'))
    figure()
    bb.ppfigdim.plot(ds)
    bb.ppfigdim.beautify()
    bb.ppfigdim.plot_previous_algorithms(2, False) # plot BBOB 2009 best algorithm on fun 2

"""
from __future__ import absolute_import

import os
import warnings

import matplotlib.pyplot as plt
import numpy as np

from . import genericsettings, toolsstats, bestalg, pproc, ppfig, ppfigparam, htmldesc, toolsdivers
from . import testbedsettings

xlim_max = None
ynormalize_by_dimension = True  # not at all tested yet

styles = [  # sort of rainbow style, most difficult (red) first
          {'color': 'r', 'marker': 'o', 'markeredgecolor': 'k', 'markeredgewidth': 2, 'linewidth': 4},
          {'color': 'm', 'marker': '.', 'linewidth': 4},
          {'color': 'y', 'marker': '^', 'markeredgecolor': 'k', 'markeredgewidth': 2, 'linewidth': 4},
          {'color': 'g', 'marker': '.', 'linewidth': 4},
          {'color': 'c', 'marker': 'v', 'markeredgecolor': 'k', 'markeredgewidth': 2, 'linewidth': 4},
          {'color': 'b', 'marker': '.', 'linewidth': 4},
          {'color': 'k', 'marker': 'o', 'markeredgecolor': 'k', 'markeredgewidth': 2, 'linewidth': 4},
        ] 

refcolor = 'wheat'


# should correspond with the colors in pprldistr.

# Wassim: TODO seems to be set before rungeneric so useless here!!!!
#dimensions = genericsettings.dimensions_to_display if not genericsettings.isLargeScale else genericsettings.dimensions_to_display_ls


#functions_with_legend = (1, 24, 101, 130)

def scaling_figure_caption():

    caption_part_one = r"""%
        Scaling of runtime to reach $\fopt+10^{\#}$ with dimension;
        runtime is measured in number of $f$-evaluations and $\#$ is given in the legend;
        Lines: average runtime (\aRT);
        Cross (+): median runtime of successful runs to reach the most difficult
        target that was reached at least once (but not always);
        Cross ({\color{red}$\times$}): maximum number of
        $f$-evaluations in any trial. """ + (r"""Notched
        boxes: interquartile range with median of simulated runs;
        % to reach $\fopt+10^{\#}$.
        """ if genericsettings.scaling_figures_with_boxes else "") + """%
        % Colors represent different target values. 
        All values are """ + ("""divided by dimension and """ if ynormalize_by_dimension else "") + """
        plotted as $\log_{10}$ values versus dimension. %
        """

    #""" .replace('REPLACE_THIS', r"interquartile range with median (notched boxes) of simulated runlengths to reach $\fopt+\Df$;"
    #                if genericsettings.scaling_figures_with_boxes else '')
    #    # r"(the exponent is given in the legend of #1). " + 
    #    "For each function and dimension, $\\aRT(\\Df)$ equals to $\\nbFEs(\\Df)$ " +
    #    "divided by the number of successful trials, where a trial is " +
    #    "successful if $\\fopt+\\Df$ was surpassed. The " +
    #    "$\\nbFEs(\\Df)$ are the total number (the sum) of $f$-evaluations while " +
    #    "$\\fopt+\\Df$ was not surpassed in a trial, from all " +  
    #    "(successful and unsuccessful) trials, and \\fopt\\ is the optimal " +
    #    "function value.  " +
    best_year = testbedsettings.current_testbed.best_algorithm_year
    scaling_figure_caption_fixed = caption_part_one + r"""%
        % Shown are $\Df = 10^{\{values_of_interest\}}$.  
        Numbers above \aRT-symbols (if appearing) indicate the number of trials
        reaching the respective target. """ + (  # TODO: add here "(out of XYZ trials)"
        r"""The light thick line with
        diamonds indicates the respective best result from BBOB-%d """ %best_year + r"""for
        $\Df=10^{-8}$. """ if testbedsettings.current_testbed.name !=
        'bbob-biobj' else "") + """Horizontal lines mean linear scaling, slanted
        grid lines depict quadratic scaling.  
        """
    scaling_figure_caption_rlbased = caption_part_one + r"""%
        Shown is the \aRT\ for 
        targets just not reached by
    %    the largest $\Df$-values $\ge10^{-8}$ for which the \aRT\ of 
        the artificial""" + (""" GECCO-BBOB-%d best algorithm  """ %best_year) + r"""
        within the given budget $k\times\DIM$, where $k$ is shown in the legend.
    %    was above $\{values_of_interest\}\times\DIM$ evaluations. 
        Numbers above \aRT-symbols indicate the number of trials reaching the respective target.  
        The light thick line with diamonds indicates the respective best result from """ + ("""BBOB-%d for """ %best_year) + r"""
        the most difficult target. 
        Slanted grid lines indicate a scaling with ${\cal O}(\DIM)$ compared to ${\cal O}(1)$  
        when using the respective %d best algorithm. 
        """ %best_year
        # r"Shown is the \aRT\ for the smallest $\Df$-values $\ge10^{-8}$ for which the \aRT\ of the GECCO-BBOB-2009 best algorithm " + 
        # r"was below $10^{\{values_of_interest\}}\times\DIM$ evaluations. " + 

    if testbedsettings.current_testbed.name == testbedsettings.testbed_name_bi:
        # NOTE: no runlength-based targets supported yet
        figure_caption = scaling_figure_caption_fixed.replace('\\fopt', '\\hvref')
    elif testbedsettings.current_testbed.name == testbedsettings.testbed_name_single \
        or isinstance(testbedsettings.current_testbed, testbedsettings.SingleObjectiveTestbed):
        # Wassim: added a comparison to the SingleObjectiveTestbed
        if genericsettings.runlength_based_targets:
            figure_caption = scaling_figure_caption_rlbased
        else:
            figure_caption = scaling_figure_caption_fixed
    else:
        warnings.warn("Current settings do not support ppfigdim caption.")

    values_of_interest = testbedsettings.current_testbed.ppfigdim_target_values
    figure_caption = figure_caption.replace('values_of_interest',
                                          ', '.join(values_of_interest.labels()))
    return figure_caption

def beautify(axesLabel=True):
    """Customize figure presentation.
    
    Uses information from the appropriate benchmark short infos file 
    for figure title. 
    
    """

    # Input checking

    # Get axis handle and set scale for each axis
    axisHandle = plt.gca()
    axisHandle.set_xscale("log")
    axisHandle.set_yscale("log")

    # Grid options
    axisHandle.xaxis.grid(False, which='major')
    # axisHandle.grid(True, which='major')
    axisHandle.grid(False, which='minor')
    # axisHandle.xaxis.grid(True, linewidth=0, which='major')
    ymin, ymax = plt.ylim()

    values_of_interest = testbedsettings.current_testbed.ppfigdim_target_values

    # horizontal grid
    if isinstance(values_of_interest, pproc.RunlengthBasedTargetValues):
        axisHandle.yaxis.grid(False, which='major')
        expon = values_of_interest.times_dimension - ynormalize_by_dimension
        for (i, y) in enumerate(reversed(values_of_interest.run_lengths)):
            plt.plot((1, 200), [y, y], 'k:', linewidth=0.2)
            if i / 2. == i // 2:
                plt.plot((1, 200), [y, y * 200**expon],
                         styles[i]['color'] + '-', linewidth=0.2)
    else:
        # TODO: none of this is visible in svg format!
        axisHandle.yaxis.grid(True, which='major')
        # for i in xrange(0, 11):
        #     plt.plot((0.2, 20000), 2 * [10**i], 'k:', linewidth=0.5)

    # quadratic slanted "grid"
    for i in xrange(-2, 7, 1 if ymax < 1e5 else 2):
        plt.plot((0.2, 20000), (10**i, 10**(i + 5)), 'k:', linewidth=0.5)
        # TODO: this should be done before the real lines are plotted?


    # for x in dimensions:
    #     plt.plot(2 * [x], [0.1, 1e11], 'k:', linewidth=0.5)

    # Ticks on axes
    # axisHandle.invert_xaxis()
    
    # Wassim:
    #dimensions = genericsettings.dimensions_to_display if not genericsettings.isLargeScale else genericsettings.dimensions_to_display_ls
    dimensions = testbedsettings.current_testbed.dimensions_to_display
    dimticklist = dimensions
    dimannlist = dimensions 
    # TODO: All these should depend on one given input (xlim, ylim)

    axisHandle.set_xticks(dimticklist)
    axisHandle.set_xticklabels([str(n) for n in dimannlist])
    logyend = 11  # int(1 + np.log10(plt.ylim()[1]))
    axisHandle.set_yticks([10.**i for i in xrange(0, logyend)])
    axisHandle.set_yticklabels(range(0, logyend))
    if 11 < 3:
        tmp = axisHandle.get_yticks()
        tmp2 = []
        for i in tmp:
            tmp2.append('%d' % round(np.log10(i)))
        axisHandle.set_yticklabels(tmp2)
    if 11 < 3:
        # ticklabels = 10**np.arange(int(np.log10(plt.ylim()[0])), int(np.log10(1 + plt.ylim()[1])))
        ticks = []
        for i in xrange(int(np.log10(plt.ylim()[0])), int(np.log10(1 + plt.ylim()[1]))):
            ticks += [10 ** i, 2 * 10 ** i, 5 * 10 ** i]
        axisHandle.set_yticks(ticks)
        # axisHandle.set_yticklabels(ticklabels)
    # axes limites
    plt.xlim(0.9 * dimensions[0], 1.125 * dimensions[-1]) 
    if xlim_max is not None:
        if isinstance(values_of_interest, pproc.RunlengthBasedTargetValues):
            plt.ylim(0.3, xlim_max)  # set in config 
        else:
            # pass  # TODO: xlim_max seems to be not None even when not desired
            plt.ylim(ymax=min([plot.ylim()[1], xlim_max]))
    plt.ylim(ppfig.discretize_limits((ymin, ymax)))

    if 11 < 3:
        title = plt.gca().get_title()  # works not not as expected
        if title.startswith('1 ') or title.startswith('5 '):
            plt.ylim(0.5, 1e2)
        if title.startswith('19 ') or title.startswith('20 '):
            plt.ylim(0.5, 1e4)
    if axesLabel:
        plt.xlabel('Dimension')
        if ynormalize_by_dimension:
            plt.ylabel('Run Lengths / Dimension')
        else:
            plt.ylabel('Run Lengths')
            

def generateData(dataSet, targetFuncValue):
    """Computes an array of results to be plotted.
    
    :returns: (ert, success rate, number of success, total number of
               function evaluations, median of successful runs).

    """

    it = iter(reversed(dataSet.evals))
    i = it.next()
    prev = np.array([np.nan] * len(i))

    while i[0] <= targetFuncValue:
        prev = i
        try:
            i = it.next()
        except StopIteration:
            break

    data = prev[1:].copy()  # keep only the number of function evaluations.
    succ = (np.isnan(data) == False)
    if succ.any():
        med = toolsstats.prctile(data[succ], 50)[0]
        # Line above was modified at rev 3050 to make sure that we consider only
        # successful trials in the median
    else:
        med = np.nan

    data[np.isnan(data)] = dataSet.maxevals[np.isnan(data)]

    res = []
    res.extend(toolsstats.sp(data, issuccessful=succ, allowinf=False))
    res.append(np.mean(data))  # mean(FE)
    res.append(med)

    return np.array(res)  

def plot_a_bar(x, y,
               plot_cmd=plt.loglog,
               rec_width=0.1, # box ("rectangle") width, log scale 
               rec_taille_fac=0.3,  # notch width parameter
               styles={'color': 'b'},
               linewidth=1,
               fill_color=None, # None means no fill
               fill_transparency=0.7  # 1 should be invisible
               ):
    """plot/draw a notched error bar, x is the x-position,
    y[0,1,2] are lower, median and upper percentile respectively. 
    
    hold(True) to see everything.

    TODO: with linewidth=0, inf is not visible
    
    """
    if not np.isfinite(y[2]):
        y[2] = y[1] + 100 * (y[1] - y[0])
        if plot_cmd in (plt.loglog, plt.semilogy):
            y[2] = (1 + y[1]) * (1 + y[1] / y[0])**10
    if not np.isfinite(y[0]):
        y[0] = y[1] - 100 * (y[2] - y[1])
        if plot_cmd in (plt.loglog, plt.semilogy):
            y[0] = y[1] / (1 + y[2] / y[1])**10
    styles2 = {}
    for s in styles:
        styles2[s] = styles[s]
    styles2['linewidth'] = linewidth
    styles2['markeredgecolor'] = styles2['color']
    dim = 1  # to remove error
    x0 = x
    if plot_cmd in (plt.loglog, plt.semilogx):
        r = np.exp(rec_width) # ** ((1. + i_target / 3.) / 4)  # more difficult targets get a wider box
        x = [x0 * dim / r, x0 * r * dim] # assumes log-scale of x-axis
        xm = [x0 * dim / (r**rec_taille_fac), x0 * dim * (r**rec_taille_fac)]
    else:
        r = rec_width
        x = [x0 * dim - r, x0 * dim + r]
        xm = [x0 * dim - (r * rec_taille_fac), x0 * dim + (r * rec_taille_fac)]

    y = np.array(y) / dim
    if fill_color is not None:
        plt.fill_between([x[0], xm[0], x[0], x[1], xm[1], x[1], x[0]],
                         [y[0], y[1],  y[2], y[2], y[1],  y[0], y[0]], 
                         color=fill_color, alpha=1-fill_transparency)
    plot_cmd([x[0], xm[0], x[0], x[1], xm[1], x[1], x[0]],
             [y[0], y[1],  y[2], y[2], y[1],  y[0], y[0]],
             markersize=0, **styles2)
    styles2['linewidth'] = 0
    plot_cmd([x[0], x[1], x[1], x[0], x[0]],
             [y[0], y[0], y[2], y[2], y[0]],
             **styles2)
    styles2['linewidth'] = 2  # median
    plot_cmd([x[0], x[1]], [y[1], y[1]],
             markersize=0, **styles2)

    
def plot(dsList, valuesOfInterest=None, styles=styles):
    """From a DataSetList, plot a figure of aRT/dim vs dim.
    
    There will be one set of graphs per function represented in the
    input data sets. Most usually the data sets of different functions
    will be represented separately.
    
    :param DataSetList dsList: data sets
    :param seq valuesOfInterest: 
        target precisions via class TargetValues, there might 
        be as many graphs as there are elements in
        this input. Can be different for each
        function (a dictionary indexed by ifun). 
    
    :returns: handles

    """
    if not valuesOfInterest:
        valuesOfInterest = testbedsettings.current_testbed.ppfigdim_target_values

    valuesOfInterest = pproc.TargetValues.cast(valuesOfInterest)
    styles = list(reversed(styles[:len(valuesOfInterest)]))
    dsList = pproc.DataSetList(dsList)
    dictFunc = dsList.dictByFunc()
    res = []

    for func in dictFunc:
        dictFunc[func] = dictFunc[func].dictByDim()
        dimensions = sorted(dictFunc[func])

        mediandata = {}
        displaynumber = {}
        for i_target in range(len(valuesOfInterest)):
            succ = []
            unsucc = []
            # data = []
            maxevals = np.ones(len(dimensions))
            # Collect data that have the same function and different dimension.
            for idim, dim in enumerate(dimensions):
                if len(dictFunc[func][dim]) > 1:
                    raise ppfig.Usage('\nFound more than one algorithm inside one data folder. '
                                      'Specify a separate data folder for each algorithm.')
                elif len(dictFunc[func][dim]) < 1:
                    raise ppfig.Usage('\nNo data for function %s and dimension %d.' % (func, dim))
                # (ert, success rate, number of success, total number of
                #        function evaluations, median of successful runs)
                tmp = generateData(dictFunc[func][dim][0], valuesOfInterest((func, dim))[i_target])
                maxevals[idim] = max(dictFunc[func][dim][0].maxevals)
                # data.append(np.append(dim, tmp))
                if tmp[2] > 0:  # Number of success is larger than 0
                    succ.append(np.append(dim, tmp))
                    if tmp[2] < dictFunc[func][dim][0].nbRuns():
                        displaynumber[dim] = ((dim, tmp[0], tmp[2]))
                    mediandata[dim] = (i_target, tmp[-1])
                    unsucc.append(np.append(dim, np.nan))
                else:
                    unsucc.append(np.append(dim, tmp[-2]))  # total number of fevals

            if len(succ) > 0:
                tmp = np.vstack(succ)
                # aRT
                if genericsettings.scaling_figures_with_boxes:
                    for dim in dimensions: 
                        # to find finite simulated runlengths we need to have at least one successful run
                        if dictFunc[func][dim][0].detSuccesses([valuesOfInterest((func, dim))[i_target]])[0]:
                            # make a box-plot
                            y = toolsstats.drawSP_from_dataset(
                                                dictFunc[func][dim][0],
                                                valuesOfInterest((func, dim))[i_target],
                                                [25, 50, 75], 
                                                genericsettings.simulated_runlength_bootstrap_sample_size)[0]
                            rec_width = 1.1 # box ("rectangle") width
                            rec_taille_fac = 0.3  # notch width parameter
                            r = rec_width ** ((1. + i_target / 3.) / 4)  # more difficult targets get a wider box
                            styles2 = {}
                            for s in styles[i_target]:
                                styles2[s] = styles[i_target][s]
                            styles2['linewidth'] = 1
                            styles2['markeredgecolor'] = styles2['color'] 
                            x = [dim / r, r * dim]
                            xm = [dim / (r**rec_taille_fac), dim * (r**rec_taille_fac)]
                            y = np.array(y) / dim
                            plt.plot([x[0], xm[0], x[0], x[1], xm[1], x[1], x[0]],
                                     [y[0], y[1],  y[2], y[2], y[1],  y[0], y[0]],
                                     markersize=0, **styles2)
                            styles2['linewidth'] = 0
                            plt.plot([x[0], x[1], x[1], x[0], x[0]],
                                     [y[0], y[0], y[2], y[2], y[0]],
                                     **styles2)
                            styles2['linewidth'] = 2  # median
                            plt.plot([x[0], x[1]], [y[1], y[1]],
                                     markersize=0, **styles2)
                # plot lines, we have to be smart to connect only adjacent dimensions
                for i, n in enumerate(tmp[:, 0]):
                    j = list(dimensions).index(n)
                    if i == len(tmp[:, 0]) - 1 or j == len(dimensions) - 1: 
                        break
                    if dimensions[j+1] == tmp[i+1, 0]:
                        res.extend(plt.plot(tmp[i:i+2, 0], tmp[i:i+2, 1] / tmp[i:i+2, 0]**ynormalize_by_dimension,
                                            markersize=0, clip_on=True, **styles[i_target]))
                # plot only marker
                lw = styles[i_target].get('linewidth', None) 
                styles[i_target]['linewidth'] = 0
                res.extend(plt.plot(tmp[:, 0], tmp[:, 1] / tmp[:, 0]**ynormalize_by_dimension,
                           markersize=20, clip_on=True, **styles[i_target]))
                # restore linewidth
                if lw:
                    styles[i_target]['linewidth'] = lw
                else:
                    del styles[i_target]['linewidth']

        # To have the legend displayed whatever happens with the data.
        for i in reversed(range(len(valuesOfInterest))):
            res.extend(plt.plot([], [], markersize=10,
                                label=valuesOfInterest.label(i) if isinstance(valuesOfInterest, pproc.RunlengthBasedTargetValues) else valuesOfInterest.loglabel(i),
                                **styles[i]))
        # Only for the last target function value
        if unsucc:  # obsolete
            tmp = np.vstack(unsucc)  # tmp[:, 0] needs to be sorted!
            # res.extend(plt.plot(tmp[:, 0], tmp[:, 1]/tmp[:, 0],
            #            color=styles[len(valuesOfInterest)-1]['color'],
            #            marker='x', markersize=20))
        if 1 < 3: # maxevals
            ylim = plt.ylim()
            res.extend(plt.plot(tmp[:, 0], maxevals / tmp[:, 0]**ynormalize_by_dimension,
                       color=styles[len(valuesOfInterest) - 1]['color'],
                       ls='', marker='x', markersize=20))
            plt.ylim(ylim)
        # median
        if mediandata:
            # for i, tm in mediandata.iteritems():
            for i in displaynumber:  # display median where success prob is smaller than one
                tm = mediandata[i]
                plt.plot((i,), (tm[1] / i**ynormalize_by_dimension,), 
                         color=styles[tm[0]]['color'],
                         linestyle='', marker='+', markersize=30,
                         markeredgewidth=5, zorder= -1)

        a = plt.gca()
        # the displaynumber is emptied for each new target precision
        # therefore the displaynumber displayed below correspond to the
        # last target (must be the hardest)
        if displaynumber:  # displayed only for the smallest valuesOfInterest
            for _k, j in displaynumber.iteritems():
                # the 1.5 factor is a shift up for the digits 
                plt.text(j[0], 1.5 * j[1] / j[0]**ynormalize_by_dimension, 
                         "%.0f" % j[2], axes=a,
                         horizontalalignment="center",
                         verticalalignment="bottom",
                         fontsize=plt.rcParams['font.size'] * 0.85)
        # if later the ylim[0] becomes >> 1, this might be a problem
    return res

def plot_previous_algorithms(func, target=None):  # lambda x: [1e-8]):
    """Add graph of the BBOB-2009 virtual best algorithm using the
    last, most difficult target in ``target``."""
    
    if not target:
        target = testbedsettings.current_testbed.ppfigdim_target_values
        
    target = pproc.TargetValues.cast(target)

    bestalgentries = bestalg.load_best_algorithm()
    
    if not bestalgentries:
        return None

    bestalgdata = []
    #for d in dimensions: #Wassim: now uses testbedsettings.current_testbed.dimensions_to_display
    dimensions = testbedsettings.current_testbed.dimensions_to_display
    for d in dimensions:
        try:
            entry = bestalgentries[(d, func)]
            tmp = entry.detERT([target((func, d))[-1]])[0]
            if not np.isinf(tmp):
                bestalgdata.append(tmp / d)
            else:
                bestalgdata.append(np.inf)
        except KeyError: # dimension not in bestalg
            bestalgdata.append(np.inf)  # None/nan give a runtime warning
        
    res = plt.plot(dimensions, bestalgdata, color=refcolor, linewidth=10,
                   marker='d', markersize=25, markeredgecolor='k',
                   zorder= -2)
    return res

def main(dsList, _valuesOfInterest, outputdir, verbose=True):
    """From a DataSetList, returns a convergence and aRT/dim figure vs dim.
    
    Uses data of BBOB 2009 (:py:mod:`bbob_pproc.bestalg`).
    
    :param DataSetList dsList: data sets
    :param seq _valuesOfInterest: target precisions, either as list or as
                                  ``pproc.TargetValues`` class instance. 
                                  There will be as many graphs as there are 
                                  elements in this input. 
    :param string outputdir: output directory
    :param bool verbose: controls verbosity
    
    """

    # plt.rc("axes", labelsize=20, titlesize=24)
    # plt.rc("xtick", labelsize=20)
    # plt.rc("ytick", labelsize=20)
    # plt.rc("font", size=20)
    # plt.rc("legend", fontsize=20)

    _valuesOfInterest = pproc.TargetValues.cast(_valuesOfInterest)

    dictFunc = dsList.dictByFunc()
    values_of_interest = testbedsettings.current_testbed.ppfigdim_target_values

    key = 'bbobppfigdimlegend' + testbedsettings.current_testbed.scenario
    joined_values_of_interest = ', '.join(values_of_interest.labels()) if genericsettings.runlength_based_targets else ', '.join(values_of_interest.loglabels())
    caption = htmldesc.getValue('##' + key + '##').replace('valuesofinterest', joined_values_of_interest)

    ppfig.save_single_functions_html(
        os.path.join(outputdir, 'ppfigdim'),
        htmlPage = ppfig.HtmlPage.NON_SPECIFIED,
        isBiobjective = dsList.isBiobjective(),
        parentFileName=genericsettings.single_algorithm_file_name,
        header = 'Average number of <i>f</i>-evaluations to reach target',
        caption = caption)

    ppfig.save_single_functions_html(
        os.path.join(outputdir, 'pptable'),
        htmlPage = ppfig.HtmlPage.PPTABLE,
        isBiobjective = dsList.isBiobjective(),
        parentFileName=genericsettings.single_algorithm_file_name)

    ppfig.save_single_functions_html(
        os.path.join(outputdir, 'pprldistr'),
        htmlPage = ppfig.HtmlPage.PPRLDISTR,
        isBiobjective = dsList.isBiobjective(),
        functionGroups = dsList.getFuncGroups(),
        parentFileName=genericsettings.single_algorithm_file_name)

    if not dsList.isBiobjective():    
        ppfig.save_single_functions_html(
            os.path.join(outputdir, 'pplogloss'),
            htmlPage = ppfig.HtmlPage.PPLOGLOSS,
            isBiobjective = dsList.isBiobjective(),
            functionGroups = dsList.getFuncGroups(),
            parentFileName=genericsettings.single_algorithm_file_name)

    ppfig.copy_js_files(outputdir)
    
    funInfos = ppfigparam.read_fun_infos()    
    fontSize = genericsettings.getFontSize(funInfos.values())
    for func in dictFunc:
        plot(dictFunc[func], _valuesOfInterest, styles=styles)  # styles might have changed via config
        beautify(axesLabel=False)
        
        # display number of instances in data and used targets type:
        display_text = '%d instances\n' % len(((dictFunc[func][0]).instancenumbers))
        display_text += _valuesOfInterest.short_info
        plt.text(plt.xlim()[0], plt.ylim()[0],
<<<<<<< HEAD
                 _valuesOfInterest.short_info, fontsize=14)

        # display number of instances in data:
        instanceText = '%d instances' % len(((dictFunc[func][0]).instancenumbers))
        plt.text(plt.xlim()[0], plt.ylim()[0]+0.5, instanceText, fontsize=14)
  
=======
                 display_text, fontsize=14, horizontalalignment="left",
                 verticalalignment="bottom")

>>>>>>> 0a033411
        if func in testbedsettings.current_testbed.functions_with_legend:
            toolsdivers.legend(loc="best")
        if func in funInfos.keys():
            # print(plt.rcParams['axes.titlesize'])
            # print(plt.rcParams['font.size'])
            funcName = funInfos[func]
            plt.gca().set_title(funcName, fontsize=fontSize)

        plot_previous_algorithms(func, _valuesOfInterest)
        filename = os.path.join(outputdir, 'ppfigdim_f%03d' % (func))
        with warnings.catch_warnings(record=True) as ws:
            ppfig.saveFigure(filename, verbose=verbose)
            if len(ws):
                for w in ws:
                    print(w)
                print('while saving figure in "' + filename +
                        '" (in ppfigdim.py:551)')

        plt.close()<|MERGE_RESOLUTION|>--- conflicted
+++ resolved
@@ -385,6 +385,7 @@
 
         mediandata = {}
         displaynumber = {}
+        no_target_reached = 1;
         for i_target in range(len(valuesOfInterest)):
             succ = []
             unsucc = []
@@ -408,6 +409,7 @@
                         displaynumber[dim] = ((dim, tmp[0], tmp[2]))
                     mediandata[dim] = (i_target, tmp[-1])
                     unsucc.append(np.append(dim, np.nan))
+                    no_target_reached = 0
                 else:
                     unsucc.append(np.append(dim, tmp[-2]))  # total number of fevals
 
@@ -480,6 +482,11 @@
             res.extend(plt.plot(tmp[:, 0], maxevals / tmp[:, 0]**ynormalize_by_dimension,
                        color=styles[len(valuesOfInterest) - 1]['color'],
                        ls='', marker='x', markersize=20))
+            if no_target_reached:
+                ylim_maxevals = max(maxevals / tmp[:, 0]**ynormalize_by_dimension)
+                ylim = (ylim[0], ylim_maxevals)
+                plt.annotate('no target reached', xy=(0.5, 0.5), xycoords='axes fraction', fontsize=14,
+                            horizontalalignment='center', verticalalignment='center')
             plt.ylim(ylim)
         # median
         if mediandata:
@@ -610,18 +617,9 @@
         display_text = '%d instances\n' % len(((dictFunc[func][0]).instancenumbers))
         display_text += _valuesOfInterest.short_info
         plt.text(plt.xlim()[0], plt.ylim()[0],
-<<<<<<< HEAD
-                 _valuesOfInterest.short_info, fontsize=14)
-
-        # display number of instances in data:
-        instanceText = '%d instances' % len(((dictFunc[func][0]).instancenumbers))
-        plt.text(plt.xlim()[0], plt.ylim()[0]+0.5, instanceText, fontsize=14)
-  
-=======
                  display_text, fontsize=14, horizontalalignment="left",
                  verticalalignment="bottom")
 
->>>>>>> 0a033411
         if func in testbedsettings.current_testbed.functions_with_legend:
             toolsdivers.legend(loc="best")
         if func in funInfos.keys():
