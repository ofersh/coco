#! /usr/bin/env python
# -*- coding: utf-8 -*-

"""Generate performance scaling figures.

The figures show the scaling of the performance in terms of aRT w.r.t.
dimensionality on a log-log scale. On the y-axis, data is represented as
a number of function evaluations divided by dimension, this is in order
to compare at a glance with a linear scaling for which aRT is
proportional to the dimension and would therefore be represented by a
horizontal line in the figure.

Crosses (+) give the median number of function evaluations of successful
trials divided by dimension for the smallest *reached* target function
value.
Numbers indicate the number of successful runs for the smallest
*reached* target.
If the smallest target function value (1e-8) is not reached for a given
dimension, crosses (x) give the average number of overall conducted
function evaluations divided by the dimension.

Horizontal lines indicate linear scaling with the dimension, additional
grid lines show quadratic and cubic scaling.
The thick light line with diamond markers shows the single best results
from BBOB-2009 for df = 1e-8.

**Example**

.. plot::
    :width: 50%
    
    import urllib
    import tarfile
    import glob
    from pylab import *
    
    import bbob_pproc as bb
    
    # Collect and unarchive data (3.4MB)
    dataurl = 'http://coco.lri.fr/BBOB2009/pythondata/BIPOP-CMA-ES.tar.gz'
    filename, headers = urllib.urlretrieve(dataurl)
    archivefile = tarfile.open(filename)
    archivefile.extractall()
    
    # Scaling figure
    ds = bb.load(glob.glob('BBOB2009pythondata/BIPOP-CMA-ES/ppdata_f002_*.pickle'))
    figure()
    bb.ppfigdim.plot(ds)
    bb.ppfigdim.beautify()
    bb.ppfigdim.plot_previous_algorithms(2, False) # plot BBOB 2009 best algorithm on fun 2

"""
from __future__ import absolute_import

import os
import warnings

import matplotlib.pyplot as plt
import numpy as np

from . import genericsettings, toolsstats, bestalg, pproc, ppfig, ppfigparam, htmldesc, toolsdivers
from . import testbedsettings

xlim_max = None
ynormalize_by_dimension = True  # not at all tested yet

styles = [  # sort of rainbow style, most difficult (red) first
          {'color': 'r', 'marker': 'o', 'markeredgecolor': 'k', 'markeredgewidth': 2, 'linewidth': 4},
          {'color': 'm', 'marker': '.', 'linewidth': 4},
          {'color': 'y', 'marker': '^', 'markeredgecolor': 'k', 'markeredgewidth': 2, 'linewidth': 4},
          {'color': 'g', 'marker': '.', 'linewidth': 4},
          {'color': 'c', 'marker': 'v', 'markeredgecolor': 'k', 'markeredgewidth': 2, 'linewidth': 4},
          {'color': 'b', 'marker': '.', 'linewidth': 4},
          {'color': 'k', 'marker': 'o', 'markeredgecolor': 'k', 'markeredgewidth': 2, 'linewidth': 4},
        ] 

refcolor = 'wheat'


# should correspond with the colors in pprldistr.
dimensions = genericsettings.dimensions_to_display

def scaling_figure_caption():

    testbed = testbedsettings.current_testbed

    caption_part_one = r"""%
        Scaling of runtime with dimension to reach certain target values \Df.
        Lines: average runtime (\aRT);
        Cross (+): median runtime of successful runs to reach the most difficult
        target that was reached at least once (but not always);
        Cross ({\color{red}$\times$}): maximum number of
        $f$-evaluations in any trial. """ + (r"""Notched
        boxes: interquartile range with median of simulated runs;
        """ if genericsettings.scaling_figures_with_boxes else "") + """%
        All values are """ + ("""divided by dimension and """ if ynormalize_by_dimension else "") + """
        plotted as $\log_{10}$ values versus dimension. %
        """

    #""" .replace('REPLACE_THIS', r"interquartile range with median (notched boxes) of simulated runlengths to reach $\fopt+\Df$;"
    #                if genericsettings.scaling_figures_with_boxes else '')
    #    # r"(the exponent is given in the legend of #1). " + 
    #    "For each function and dimension, $\\aRT(\\Df)$ equals to $\\nbFEs(\\Df)$ " +
    #    "divided by the number of successful trials, where a trial is " +
    #    "successful if $\\fopt+\\Df$ was surpassed. The " +
    #    "$\\nbFEs(\\Df)$ are the total number (the sum) of $f$-evaluations while " +
    #    "$\\fopt+\\Df$ was not surpassed in a trial, from all " +  
    #    "(successful and unsuccessful) trials, and \\fopt\\ is the optimal " +
    #    "function value.  " +
    scaling_figure_caption_fixed = r"""%
        Shown is the \aRT\ for fixed values of $\Df = 10^k$ with $k$ given
        in the legend.
        Numbers above \aRT-symbols (if appearing) indicate the number of trials
        reaching the respective target. """ + (  # TODO: add here "(out of XYZ trials)"
        r"""The light thick line with diamonds indicates {}.
        """ if testbed.best_algorithm_filename
        else "") + r"""Horizontal lines mean linear scaling, slanted
        grid lines depict quadratic scaling."""
    scaling_figure_caption_rlbased = r"""%
        Shown is the \aRT\ for targets just not reached by {}
        within the given budget $k\times\DIM$, where $k$ is shown in the
        legend. Numbers above \aRT-symbols (if appearing) indicate the number
        of trials reaching the respective target. """ + (r"""The light thick
        line with diamonds indicates {} for the most difficult
        target. """ if testbed.best_algorithm_filename else "") + r"""Slanted
        grid lines indicate a scaling with $\cal O$$(\DIM)$ compared to
        $\cal O$$(1)$ when using the respective {} algorithm.
        """

<<<<<<< HEAD
    if testbedsettings.current_testbed.name == testbedsettings.testbed_name_bi:
        # NOTE: no runlength-based targets supported yet
        figure_caption = scaling_figure_caption_fixed.replace('\\fopt', '\\hvref')
    elif testbedsettings.current_testbed.name == testbedsettings.testbed_name_single or \
         testbedsettings.current_testbed.name == testbedsettings.testbed_name_cons:
        if genericsettings.runlength_based_targets:
            figure_caption = scaling_figure_caption_rlbased
=======
    if testbed.best_algorithm_filename:
        if (testbed.name == testbedsettings.testbed_name_single or
                testbed.name == testbedsettings.default_testbed_single_noisy
                or testbed.name == testbedsettings.testbed_name_bi):
            if testbed.best_algorithm_displayname:
                if "best 2009" in testbed.best_algorithm_displayname:
                    scaling_figure_caption_fixed = scaling_figure_caption_fixed.format("the best \\aRT\\ measured during BBOB 2009")
                    scaling_figure_caption_rlbased = scaling_figure_caption_rlbased.format(
                            "the best algorithm from BBOB 2009",
                            "the best \\aRT\\ measured during BBOB 2009",
                            'best 2009')
                elif "best 2010" in testbed.best_algorithm_displayname:
                    scaling_figure_caption_fixed = scaling_figure_caption_fixed.format("the best \\aRT\\ measured during BBOB 2010")
                    scaling_figure_caption_rlbased = scaling_figure_caption_rlbased.format(
                            "the best algorithm from BBOB 2010",
                            "the best \\aRT\\ measured during BBOB 2010",
                            'best 2010')
                elif "best 2012" in testbed.best_algorithm_displayname:
                    scaling_figure_caption_fixed = scaling_figure_caption_fixed.format("the best \\aRT\\ measured during BBOB 2012")
                    scaling_figure_caption_rlbased = scaling_figure_caption_rlbased.format(
                            "the best algorithm from BBOB 2012",
                            "the best \\aRT\\ measured during BBOB 2012",
                            'best 2012')
                elif "best 2013" in testbed.best_algorithm_displayname:
                    scaling_figure_caption_fixed = scaling_figure_caption_fixed.format("the best \\aRT\\ measured during BBOB 2013")
                    scaling_figure_caption_rlbased = scaling_figure_caption_rlbased.format(
                            "the best algorithm from BBOB 2013",
                            "the best \\aRT\\ measured during BBOB 2013",
                            'best 2013')
                elif "best 2016" in testbed.best_algorithm_displayname:
                    scaling_figure_caption_fixed = scaling_figure_caption_fixed.format("the best \\aRT\\ measured during BBOB 2016")
                    scaling_figure_caption_rlbased = scaling_figure_caption_rlbased.format(
                            "the best algorithm from BBOB 2016",
                            "the best \\aRT\\ measured during BBOB 2016",
                            'best 2016')
                elif "best 2009-16" in testbed.best_algorithm_displayname:
                    scaling_figure_caption_fixed = scaling_figure_caption_fixed.format("the best \\aRT\\ measured during BBOB 2009--16")
                    scaling_figure_caption_rlbased = scaling_figure_caption_rlbased.format(
                            "the best algorithm of BBOB 2009--2016",
                            "the best \\aRT\\ measured during BBOB 2009--16",
                            'best 2009--16')
                else:
                    scaling_figure_caption_fixed = scaling_figure_caption_fixed.format(
                            'the \\aRT\\ of the reference algorithm %s' % testbed.best_algorithm_displayname)
                    scaling_figure_caption_rlbased = scaling_figure_caption_rlbased.format(
                            'the reference algorithm %s' % testbed.best_algorithm_displayname,
                            'the \\aRT\\ of the reference algorithm %s' % testbed.best_algorithm_displayname,
                            'reference')
>>>>>>> 5e71f07e
        else:
            raise NotImplementedError('reference algorithm not supported for this testbed')

    if genericsettings.runlength_based_targets:
        figure_caption = caption_part_one + scaling_figure_caption_rlbased
    else:
        figure_caption = caption_part_one + scaling_figure_caption_fixed

    if testbedsettings.current_testbed.name == testbedsettings.testbed_name_bi:
        figure_caption = figure_caption.replace('\\fopt', '\\hvref')
        figure_caption = figure_caption.replace('\\Df', '\\DI')
        
    return figure_caption

def beautify(axesLabel=True):
    """Customize figure presentation.
    
    Uses information from the appropriate benchmark short infos file 
    for figure title. 
    
    """

    # Input checking

    # Get axis handle and set scale for each axis
    axisHandle = plt.gca()
    axisHandle.set_xscale("log")
    axisHandle.set_yscale("log")

    # Grid options
    axisHandle.xaxis.grid(False, which='major')
    # axisHandle.grid(True, which='major')
    axisHandle.grid(False, which='minor')
    # axisHandle.xaxis.grid(True, linewidth=0, which='major')
    ymin, ymax = plt.ylim()

    values_of_interest = testbedsettings.current_testbed.ppfigdim_target_values

    # horizontal grid
    if isinstance(values_of_interest, pproc.RunlengthBasedTargetValues):
        axisHandle.yaxis.grid(False, which='major')
        expon = values_of_interest.times_dimension - ynormalize_by_dimension
        for (i, y) in enumerate(reversed(values_of_interest.run_lengths)):
            plt.plot((1, 200), [y, y], 'k:', linewidth=0.2)
            if i / 2. == i // 2:
                plt.plot((1, 200), [y, y * 200**expon],
                         styles[i]['color'] + '-', linewidth=0.2)
    else:
        # TODO: none of this is visible in svg format!
        axisHandle.yaxis.grid(True, which='major')
        # for i in xrange(0, 11):
        #     plt.plot((0.2, 20000), 2 * [10**i], 'k:', linewidth=0.5)

    # quadratic slanted "grid"
    for i in xrange(-2, 7, 1 if ymax < 1e5 else 2):
        plt.plot((0.2, 20000), (10**i, 10**(i + 5)), 'k:', linewidth=0.5)
        # TODO: this should be done before the real lines are plotted?

    # for x in dimensions:
    #     plt.plot(2 * [x], [0.1, 1e11], 'k:', linewidth=0.5)

    # Ticks on axes
    # axisHandle.invert_xaxis()
    dimticklist = dimensions 
    dimannlist = dimensions 
    # TODO: All these should depend on one given input (xlim, ylim)

    axisHandle.set_xticks(dimticklist)
    axisHandle.set_xticklabels([str(n) for n in dimannlist])
    logyend = 11  # int(1 + np.log10(plt.ylim()[1]))
    axisHandle.set_yticks([10.**i for i in xrange(0, logyend)])
    axisHandle.set_yticklabels(range(0, logyend))
    if 11 < 3:
        tmp = axisHandle.get_yticks()
        tmp2 = []
        for i in tmp:
            tmp2.append('%d' % round(np.log10(i)))
        axisHandle.set_yticklabels(tmp2)
    if 11 < 3:
        # ticklabels = 10**np.arange(int(np.log10(plt.ylim()[0])), int(np.log10(1 + plt.ylim()[1])))
        ticks = []
        for i in xrange(int(np.log10(plt.ylim()[0])), int(np.log10(1 + plt.ylim()[1]))):
            ticks += [10 ** i, 2 * 10 ** i, 5 * 10 ** i]
        axisHandle.set_yticks(ticks)
        # axisHandle.set_yticklabels(ticklabels)
    # axes limites
    plt.xlim(0.9 * dimensions[0], 1.125 * dimensions[-1]) 
    if xlim_max is not None:
        if isinstance(values_of_interest, pproc.RunlengthBasedTargetValues):
            plt.ylim(0.3, xlim_max)  # set in config 
        else:
            # pass  # TODO: xlim_max seems to be not None even when not desired
            plt.ylim(ymax=min([plot.ylim()[1], xlim_max]))
    plt.ylim(ppfig.discretize_limits((ymin, ymax)))

    if 11 < 3:
        title = plt.gca().get_title()  # works not not as expected
        if title.startswith('1 ') or title.startswith('5 '):
            plt.ylim(0.5, 1e2)
        if title.startswith('19 ') or title.startswith('20 '):
            plt.ylim(0.5, 1e4)
    if axesLabel:
        plt.xlabel('Dimension')
        if ynormalize_by_dimension:
            plt.ylabel('Run Lengths / Dimension')
        else:
            plt.ylabel('Run Lengths')
            

def generateData(dataSet, targetFuncValue):
    """Computes an array of results to be plotted.
    
    :returns: (ert, success rate, number of success, total number of
               function evaluations, median of successful runs).

    """

    it = iter(reversed(dataSet.evals))
    i = it.next()
    prev = np.array([np.nan] * len(i))

    while i[0] <= targetFuncValue:
        prev = i
        try:
            i = it.next()
        except StopIteration:
            break

    data = prev[1:].copy()  # keep only the number of function evaluations.
    succ = (np.isnan(data) == False)
    if succ.any():
        med = toolsstats.prctile(data[succ], 50)[0]
        # Line above was modified at rev 3050 to make sure that we consider only
        # successful trials in the median
    else:
        med = np.nan

    data[np.isnan(data)] = dataSet.maxevals[np.isnan(data)]

    res = []
    res.extend(toolsstats.sp(data, issuccessful=succ, allowinf=False))
    res.append(np.mean(data))  # mean(FE)
    res.append(med)

    return np.array(res)  

def plot_a_bar(x, y,
               plot_cmd=plt.loglog,
               rec_width=0.1, # box ("rectangle") width, log scale 
               rec_taille_fac=0.3,  # notch width parameter
               styles={'color': 'b'},
               linewidth=1,
               fill_color=None, # None means no fill
               fill_transparency=0.7  # 1 should be invisible
               ):
    """plot/draw a notched error bar, x is the x-position,
    y[0,1,2] are lower, median and upper percentile respectively. 
    
    hold(True) to see everything.

    TODO: with linewidth=0, inf is not visible
    
    """
    if not np.isfinite(y[2]):
        y[2] = y[1] + 100 * (y[1] - y[0])
        if plot_cmd in (plt.loglog, plt.semilogy):
            y[2] = (1 + y[1]) * (1 + y[1] / y[0])**10
    if not np.isfinite(y[0]):
        y[0] = y[1] - 100 * (y[2] - y[1])
        if plot_cmd in (plt.loglog, plt.semilogy):
            y[0] = y[1] / (1 + y[2] / y[1])**10
    styles2 = {}
    for s in styles:
        styles2[s] = styles[s]
    styles2['linewidth'] = linewidth
    styles2['markeredgecolor'] = styles2['color']
    dim = 1  # to remove error
    x0 = x
    if plot_cmd in (plt.loglog, plt.semilogx):
        r = np.exp(rec_width) # ** ((1. + i_target / 3.) / 4)  # more difficult targets get a wider box
        x = [x0 * dim / r, x0 * r * dim] # assumes log-scale of x-axis
        xm = [x0 * dim / (r**rec_taille_fac), x0 * dim * (r**rec_taille_fac)]
    else:
        r = rec_width
        x = [x0 * dim - r, x0 * dim + r]
        xm = [x0 * dim - (r * rec_taille_fac), x0 * dim + (r * rec_taille_fac)]

    y = np.array(y) / dim
    if fill_color is not None:
        plt.fill_between([x[0], xm[0], x[0], x[1], xm[1], x[1], x[0]],
                         [y[0], y[1],  y[2], y[2], y[1],  y[0], y[0]], 
                         color=fill_color, alpha=1-fill_transparency)
    plot_cmd([x[0], xm[0], x[0], x[1], xm[1], x[1], x[0]],
             [y[0], y[1],  y[2], y[2], y[1],  y[0], y[0]],
             markersize=0, **styles2)
    styles2['linewidth'] = 0
    plot_cmd([x[0], x[1], x[1], x[0], x[0]],
             [y[0], y[0], y[2], y[2], y[0]],
             **styles2)
    styles2['linewidth'] = 2  # median
    plot_cmd([x[0], x[1]], [y[1], y[1]],
             markersize=0, **styles2)

    
def plot(dsList, valuesOfInterest=None, styles=styles):
    """From a DataSetList, plot a figure of aRT/dim vs dim.
    
    There will be one set of graphs per function represented in the
    input data sets. Most usually the data sets of different functions
    will be represented separately.
    
    :param DataSetList dsList: data sets
    :param seq valuesOfInterest: 
        target precisions via class TargetValues, there might 
        be as many graphs as there are elements in
        this input. Can be different for each
        function (a dictionary indexed by ifun). 
    
    :returns: handles

    """
    if not valuesOfInterest:
        valuesOfInterest = testbedsettings.current_testbed.ppfigdim_target_values

    valuesOfInterest = pproc.TargetValues.cast(valuesOfInterest)
    styles = list(reversed(styles[:len(valuesOfInterest)]))
    dsList = pproc.DataSetList(dsList)
    dictFunc = dsList.dictByFunc()
    res = []

    for func in dictFunc:
        dictFunc[func] = dictFunc[func].dictByDim()
        dimensions = sorted(dictFunc[func])

        mediandata = {}
        displaynumber = {}
        for i_target in range(len(valuesOfInterest)):
            succ = []
            unsucc = []
            # data = []
            maxevals = np.ones(len(dimensions))
            # Collect data that have the same function and different dimension.
            for idim, dim in enumerate(dimensions):
                if len(dictFunc[func][dim]) > 1:
                    raise ppfig.Usage('\nFound more than one algorithm inside one data folder. '
                                      'Specify a separate data folder for each algorithm.')
                elif len(dictFunc[func][dim]) < 1:
                    raise ppfig.Usage('\nNo data for function %s and dimension %d.' % (func, dim))
                # (ert, success rate, number of success, total number of
                #        function evaluations, median of successful runs)
                tmp = generateData(dictFunc[func][dim][0], valuesOfInterest((func, dim))[i_target])
                maxevals[idim] = max(dictFunc[func][dim][0].maxevals)
                # data.append(np.append(dim, tmp))
                if tmp[2] > 0:  # Number of success is larger than 0
                    succ.append(np.append(dim, tmp))
                    if tmp[2] < dictFunc[func][dim][0].nbRuns():
                        displaynumber[dim] = ((dim, tmp[0], tmp[2]))
                    mediandata[dim] = (i_target, tmp[-1])
                    unsucc.append(np.append(dim, np.nan))
                else:
                    unsucc.append(np.append(dim, tmp[-2]))  # total number of fevals

            if len(succ) > 0:
                tmp = np.vstack(succ)
                # aRT
                if genericsettings.scaling_figures_with_boxes:
                    for dim in dimensions: 
                        # to find finite simulated runlengths we need to have at least one successful run
                        if dictFunc[func][dim][0].detSuccesses([valuesOfInterest((func, dim))[i_target]])[0]:
                            # make a box-plot
                            y = toolsstats.drawSP_from_dataset(
                                                dictFunc[func][dim][0],
                                                valuesOfInterest((func, dim))[i_target],
                                                [25, 50, 75], 
                                                genericsettings.simulated_runlength_bootstrap_sample_size)[0]
                            rec_width = 1.1 # box ("rectangle") width
                            rec_taille_fac = 0.3  # notch width parameter
                            r = rec_width ** ((1. + i_target / 3.) / 4)  # more difficult targets get a wider box
                            styles2 = {}
                            for s in styles[i_target]:
                                styles2[s] = styles[i_target][s]
                            styles2['linewidth'] = 1
                            styles2['markeredgecolor'] = styles2['color'] 
                            x = [dim / r, r * dim]
                            xm = [dim / (r**rec_taille_fac), dim * (r**rec_taille_fac)]
                            y = np.array(y) / dim
                            plt.plot([x[0], xm[0], x[0], x[1], xm[1], x[1], x[0]],
                                     [y[0], y[1],  y[2], y[2], y[1],  y[0], y[0]],
                                     markersize=0, **styles2)
                            styles2['linewidth'] = 0
                            plt.plot([x[0], x[1], x[1], x[0], x[0]],
                                     [y[0], y[0], y[2], y[2], y[0]],
                                     **styles2)
                            styles2['linewidth'] = 2  # median
                            plt.plot([x[0], x[1]], [y[1], y[1]],
                                     markersize=0, **styles2)
                # plot lines, we have to be smart to connect only adjacent dimensions
                for i, n in enumerate(tmp[:, 0]):
                    j = list(dimensions).index(n)
                    if i == len(tmp[:, 0]) - 1 or j == len(dimensions) - 1: 
                        break
                    if dimensions[j+1] == tmp[i+1, 0]:
                        res.extend(plt.plot(tmp[i:i+2, 0], tmp[i:i+2, 1] / tmp[i:i+2, 0]**ynormalize_by_dimension,
                                            markersize=0, clip_on=True, **styles[i_target]))
                # plot only marker
                lw = styles[i_target].get('linewidth', None) 
                styles[i_target]['linewidth'] = 0
                res.extend(plt.plot(tmp[:, 0], tmp[:, 1] / tmp[:, 0]**ynormalize_by_dimension,
                           markersize=20, clip_on=True, **styles[i_target]))
                # restore linewidth
                if lw:
                    styles[i_target]['linewidth'] = lw
                else:
                    del styles[i_target]['linewidth']

        # To have the legend displayed whatever happens with the data.
        for i in reversed(range(len(valuesOfInterest))):
            res.extend(plt.plot([], [], markersize=10,
                                label=valuesOfInterest.label(i) if isinstance(valuesOfInterest, pproc.RunlengthBasedTargetValues) else valuesOfInterest.loglabel(i),
                                **styles[i]))
        # Only for the last target function value
        if unsucc:  # obsolete
            tmp = np.vstack(unsucc)  # tmp[:, 0] needs to be sorted!
            # res.extend(plt.plot(tmp[:, 0], tmp[:, 1]/tmp[:, 0],
            #            color=styles[len(valuesOfInterest)-1]['color'],
            #            marker='x', markersize=20))
        if 1 < 3: # maxevals
            ylim = plt.ylim()
            res.extend(plt.plot(tmp[:, 0], maxevals / tmp[:, 0]**ynormalize_by_dimension,
                       color=styles[len(valuesOfInterest) - 1]['color'],
                       ls='', marker='x', markersize=20))
            plt.ylim(ylim)
        # median
        if mediandata:
            # for i, tm in mediandata.iteritems():
            for i in displaynumber:  # display median where success prob is smaller than one
                tm = mediandata[i]
                plt.plot((i,), (tm[1] / i**ynormalize_by_dimension,), 
                         color=styles[tm[0]]['color'],
                         linestyle='', marker='+', markersize=30,
                         markeredgewidth=5, zorder= -1)

        a = plt.gca()
        # the displaynumber is emptied for each new target precision
        # therefore the displaynumber displayed below correspond to the
        # last target (must be the hardest)
        if displaynumber:  # displayed only for the smallest valuesOfInterest
            for _k, j in displaynumber.iteritems():
                # the 1.5 factor is a shift up for the digits 
                plt.text(j[0], 1.5 * j[1] / j[0]**ynormalize_by_dimension, 
                         "%.0f" % j[2], axes=a,
                         horizontalalignment="center",
                         verticalalignment="bottom",
                         fontsize=plt.rcParams['font.size'] * 0.85)
        # if later the ylim[0] becomes >> 1, this might be a problem
    return res

def plot_previous_algorithms(func, target=None):  # lambda x: [1e-8]):
    """Add graph of the reference algorithm, specified in
    testbedsettings.current_testbed using the
    last, most difficult target in ``target``."""
    
    testbed = testbedsettings.current_testbed    
    
    if not target:
        target = testbed.ppfigdim_target_values
        
    target = pproc.TargetValues.cast(target)

    bestalgentries = bestalg.load_best_algorithm(testbed.best_algorithm_filename)
    
    if not bestalgentries:
        return None

    bestalgdata = []
    for d in dimensions:
        try:
            entry = bestalgentries[(d, func)]
            tmp = entry.detERT([target((func, d))[-1]])[0]
            if not np.isinf(tmp):
                bestalgdata.append(tmp / d)
            else:
                bestalgdata.append(np.inf)
        except KeyError: # dimension not in bestalg
            bestalgdata.append(np.inf)  # None/nan give a runtime warning
        
    res = plt.plot(dimensions, bestalgdata, color=refcolor, linewidth=10,
                   marker='d', markersize=25, markeredgecolor='k',
                   zorder= -2)
    return res

def main(dsList, _valuesOfInterest, outputdir):
    """From a DataSetList, returns a convergence and aRT/dim figure vs dim.
    
    Uses data of BBOB 2009 (:py:mod:`bbob_pproc.bestalg`).
    
    :param DataSetList dsList: data sets
    :param seq _valuesOfInterest: target precisions, either as list or as
                                  ``pproc.TargetValues`` class instance. 
                                  There will be as many graphs as there are 
                                  elements in this input. 
    :param string outputdir: output directory
    
    """

    # plt.rc("axes", labelsize=20, titlesize=24)
    # plt.rc("xtick", labelsize=20)
    # plt.rc("ytick", labelsize=20)
    # plt.rc("font", size=20)
    # plt.rc("legend", fontsize=20)

    _valuesOfInterest = pproc.TargetValues.cast(_valuesOfInterest)

    dictFunc = dsList.dictByFunc()
    values_of_interest = testbedsettings.current_testbed.ppfigdim_target_values

    key = 'bbobppfigdimlegend' + testbedsettings.current_testbed.scenario
    joined_values_of_interest = ', '.join(values_of_interest.labels()) if genericsettings.runlength_based_targets else ', '.join(values_of_interest.loglabels())
    caption = htmldesc.getValue('##' + key + '##').replace('valuesofinterest', joined_values_of_interest)

    ppfig.save_single_functions_html(
        os.path.join(outputdir, 'ppfigdim'),
        htmlPage = ppfig.HtmlPage.NON_SPECIFIED,
        parentFileName=genericsettings.single_algorithm_file_name,
        header = 'Average number of <i>f</i>-evaluations to reach target',
        caption = caption)

    ppfig.save_single_functions_html(
        os.path.join(outputdir, 'pptable'),
        htmlPage = ppfig.HtmlPage.PPTABLE,
        parentFileName=genericsettings.single_algorithm_file_name)

    ppfig.save_single_functions_html(
        os.path.join(outputdir, 'pprldistr'),
        htmlPage = ppfig.HtmlPage.PPRLDISTR,
        functionGroups = dsList.getFuncGroups(),
        parentFileName=genericsettings.single_algorithm_file_name)

    if not testbedsettings.current_testbed.best_algorithm_filename == '':
        ppfig.save_single_functions_html(
            os.path.join(outputdir, 'pplogloss'),
            htmlPage = ppfig.HtmlPage.PPLOGLOSS,
            functionGroups = dsList.getFuncGroups(),
            parentFileName=genericsettings.single_algorithm_file_name)

    ppfig.copy_js_files(outputdir)
    
    funInfos = ppfigparam.read_fun_infos()    
    fontSize = genericsettings.getFontSize(funInfos.values())
    for func in dictFunc:
        plot(dictFunc[func], _valuesOfInterest, styles=styles)  # styles might have changed via config
        beautify(axesLabel=False)
        
        # display number of instances in data and used targets type:
        display_text = '%d instances\n' % len(((dictFunc[func][0]).instancenumbers))
        display_text += _valuesOfInterest.short_info
        plt.text(plt.xlim()[0], plt.ylim()[0],
                 display_text, fontsize=14, horizontalalignment="left",
                 verticalalignment="bottom")

        if func in testbedsettings.current_testbed.functions_with_legend:
            toolsdivers.legend(loc="best")
        if func in funInfos.keys():
            # print(plt.rcParams['axes.titlesize'])
            # print(plt.rcParams['font.size'])
            funcName = funInfos[func]
            plt.gca().set_title(funcName, fontsize=fontSize)

        plot_previous_algorithms(func, _valuesOfInterest)
        filename = os.path.join(outputdir, 'ppfigdim_f%03d' % (func))
        with warnings.catch_warnings(record=True) as ws:
            ppfig.saveFigure(filename)
            if len(ws):
                for w in ws:
                    print(w)
                print('while saving figure in "' + filename +
                        '" (in ppfigdim.py:551)')

        plt.close()<|MERGE_RESOLUTION|>--- conflicted
+++ resolved
@@ -127,15 +127,6 @@
         $\cal O$$(1)$ when using the respective {} algorithm.
         """
 
-<<<<<<< HEAD
-    if testbedsettings.current_testbed.name == testbedsettings.testbed_name_bi:
-        # NOTE: no runlength-based targets supported yet
-        figure_caption = scaling_figure_caption_fixed.replace('\\fopt', '\\hvref')
-    elif testbedsettings.current_testbed.name == testbedsettings.testbed_name_single or \
-         testbedsettings.current_testbed.name == testbedsettings.testbed_name_cons:
-        if genericsettings.runlength_based_targets:
-            figure_caption = scaling_figure_caption_rlbased
-=======
     if testbed.best_algorithm_filename:
         if (testbed.name == testbedsettings.testbed_name_single or
                 testbed.name == testbedsettings.default_testbed_single_noisy
@@ -184,7 +175,6 @@
                             'the reference algorithm %s' % testbed.best_algorithm_displayname,
                             'the \\aRT\\ of the reference algorithm %s' % testbed.best_algorithm_displayname,
                             'reference')
->>>>>>> 5e71f07e
         else:
             raise NotImplementedError('reference algorithm not supported for this testbed')
 
