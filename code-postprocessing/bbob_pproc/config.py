--- conflicted
+++ resolved
@@ -39,15 +39,10 @@
     """
     if isBiobjective is not None:
         genericsettings.loadCurrentTestbed(isBiobjective, pproc.TargetValues)
-<<<<<<< HEAD
-=======
-        
+
         if isBiobjective:
             # pptable:
             pptable.set_table_caption('biobjective')
-        
-        
->>>>>>> c7e9819d
     # pprldist.plotRLDistr2 needs to be revised regarding run_length based targets 
 
     if genericsettings.runlength_based_targets in (True, 1):
