#! /usr/bin/env python
# -*- coding: utf-8 -*-

"""Prepares the descriptions of images and tables which will be converted to html.

This module creates a tex file with all the descriptions of the images and tables.

"""

import os
import sys
import warnings

from . import genericsettings, pplogloss, ppfigdim, pptable, pprldistr, config
from . import testbedsettings
from .compall import pptables, ppfigs
from .comp2 import ppscatter, pptable2

# Add the path to bbob_pproc
if __name__ == "__main__":
    (filepath, filename) = os.path.split(sys.argv[0])
    sys.path.append(os.path.join(filepath, os.path.pardir))
    import matplotlib

    matplotlib.use('Agg')  # To avoid window popup and use without X forwarding

# Initialization

header = """

\\documentclass{article}

% Packages
\\usepackage{graphicx}
\usepackage[usenames,dvipsnames]{xcolor}
\\usepackage{MnSymbol}

% pre-defined commands
\\newcommand{\\DIM}{\ensuremath{\mathrm{DIM}}}
\\newcommand{\\aRT}{\ensuremath{\mathrm{aRT}}}
\\newcommand{\\FEvals}{\ensuremath{\mathrm{FEvals}}}
\\newcommand{\\nruns}{\ensuremath{\mathrm{Nruns}}}
\\newcommand{\\Dfb}{\ensuremath{\Delta f_{\mathrm{best}}}}
\\newcommand{\\Df}{\ensuremath{\Delta f}}
\\newcommand{\\DI}{\ensuremath{\Delta I}}
\\newcommand{\\nbFEs}{\ensuremath{\mathrm{\#FEs}}}
\\newcommand{\\fopt}{\ensuremath{f_\mathrm{opt}}}
\\newcommand{\\hvref}{I^{\mathrm{ref}}}
\\newcommand{\\ftarget}{\ensuremath{f_\mathrm{t}}}
\\newcommand{\\CrE}{\ensuremath{\mathrm{CrE}}}
\\newcommand{\\change}[1]{{\color{red} #1}}

\\begin{document}

"""


def main(latex_commands_for_html):
    """Reads all the descriptions and saves them into a tex file. 

    """

    f = open(latex_commands_for_html, 'w')

    f.write(header)

    single_objective_testbed = testbedsettings.default_testbed_single_noisy if genericsettings.isNoisy \
        else testbedsettings.default_testbed_single
    for scenario in testbedsettings.all_scenarios:
        # set up scenario, especially wrt genericsettings
        if scenario == testbedsettings.scenario_rlbased:
            genericsettings.runlength_based_targets = True
            config.config(single_objective_testbed)
        elif scenario == testbedsettings.scenario_fixed:
            genericsettings.runlength_based_targets = False
            config.config(single_objective_testbed)
        elif scenario == testbedsettings.scenario_biobjfixed:
            genericsettings.runlength_based_targets = False
            config.config(testbedsettings.default_testbed_bi)
        elif scenario == testbedsettings.scenario_largescalefixed:
            genericsettings.runlength_based_targets = False
            config.config(testbedsettings.default_testbed_largescale)
        else:
            warnings.warn("Scenario not supported yet in HTML")

        # prepare LaTeX captions first
        # 1. ppfigs
        f.writelines(prepare_providecommand('bbobECDFslegend', scenario,
                                            ppfigs.prepare_ecdfs_figure_caption()
                                            .replace('REFERENCE_ALGORITHM', 'REFERENCEALGORITHM')))
        f.writelines(prepare_providecommand('bbobppfigslegend', scenario,
                                            ppfigs.prepare_scaling_figure_caption()
                                            .replace('REFERENCE_ALGORITHM', 'REFERENCEALGORITHM')))

        # 2. pprldistr
        f.writelines(prepare_providecommand('bbobpprldistrlegend', scenario,
                                            pprldistr.caption_single().replace('TO_BE_REPLACED', 'TOBEREPLACED')))
        pprldistrtwo = (pprldistr.caption_two()).replace('\\algorithmA', 'algorithmA')
        pprldistrtwo = pprldistrtwo.replace('\\algorithmB', 'algorithmB')
        f.writelines(prepare_providecommand('bbobpprldistrlegendtwo', scenario, pprldistrtwo))

        # 3. ppfigdim
        f.writelines(prepare_providecommand('bbobppfigdimlegend', scenario,
                                            ppfigdim.scaling_figure_caption()
                                            .replace('values_of_interest', 'valuesofinterest')))

        # 4. pptable
        f.writelines(prepare_providecommand('bbobpptablecaption', scenario, pptable.get_table_caption()))

        # 5. pptable2
        pptable2Legend = (pptable2.get_table_caption()).replace('\\algorithmA', 'algorithmA')
        pptable2Legend = pptable2Legend.replace('\\algorithmB', 'algorithmB')
        pptable2Legend = pptable2Legend.replace('\\algorithmAshort', 'algorithmAshort')
        pptable2Legend = pptable2Legend.replace('\\algorithmBshort', 'algorithmBshort')
        f.writelines(prepare_providecommand('bbobpptablestwolegend', scenario, pptable2Legend))

        # 6. pptables
        f.writelines(prepare_providecommand_two('bbobpptablesmanylegend', scenario, pptables.get_table_caption()))

        # 7. ppscatter
        ppscatterLegend = ppscatter.prepare_figure_caption().replace('REFERENCE_ALGORITHM', 'REFERENCEALGORITHM')
        ppscatterLegend = ppscatterLegend.replace('\\algorithmA', 'algorithmA')
        ppscatterLegend = ppscatterLegend.replace('\\algorithmB', 'algorithmB')
        f.writelines(prepare_providecommand('bbobppscatterlegend', scenario, ppscatterLegend))

        # 8. pplogloss
        f.writelines(prepare_providecommand('bbobloglosstablecaption', scenario,
                                            pplogloss.table_caption().replace('Figure~\\ref{fig:ERTlogloss}',
                                                                              'the following figure')))
        f.writelines(prepare_providecommand('bbobloglossfigurecaption', scenario,
                                            pplogloss.figure_caption().replace('Figure~\\ref{tab:ERTloss}',
                                                                               'the previous figure')))

        # prepare tags for later HTML preparation
        testbed = testbedsettings.current_testbed
        # 1. ppfigs
<<<<<<< HEAD
        for dim in testbed.htmlDimsOfInterest: #['5', '20']: # Wassim:
            f.write(prepare_item('bbobECDFslegend' + scenario + str(dim), 'bbobECDFslegend' + scenario, str(dim)))
=======
        f.write(prepare_item('bbobECDFslegend' + scenario, '', 'DIMVALUE'))
>>>>>>> 77d3d9c3
        param = '$f_{%d}$ and $f_{%d}$' % (testbed.first_function_number, testbed.last_function_number)
        f.write(prepare_item('bbobppfigslegend' + scenario, param=param))

        # 2. pprldistr
        f.write(prepare_item('bbobpprldistrlegend' + scenario))
        f.write(prepare_item('bbobpprldistrlegendtwo' + scenario))
        # 3. ppfigdim
        f.write(prepare_item('bbobppfigdimlegend' + scenario))
        # 4. pptable
        f.write(prepare_item('bbobpptablecaption' + scenario))
        # 5. pptable2
        f.write(prepare_item('bbobpptablestwolegend' + scenario, param='48'))

        # 6. pptables
        command_name = 'bbobpptablesmanylegend' + scenario
<<<<<<< HEAD
        for dim in testbed.htmlDimsOfInterest: #['5', '20']: # Wassim:
            bonferroni = str(2 * (testbed.last_function_number - testbed.first_function_number + 1))
            f.write(prepare_item_two(command_name + str(dim), command_name, 'dimension ' + str(dim), bonferroni))
=======
        bonferroni = str(2 * (testbed.last_function_number - testbed.first_function_number + 1))
        f.write(prepare_item_two(command_name, command_name, 'different dimensions', bonferroni))
>>>>>>> 77d3d9c3

        # 7. ppscatter
        param = '$f_{%d}$ - $f_{%d}$' % (testbed.first_function_number, testbed.last_function_number)
        f.write(prepare_item('bbobppscatterlegend' + scenario, param=param))

        # 8. pplogloss
        f.write(prepare_item('bbobloglosstablecaption' + scenario))
        f.write(prepare_item('bbobloglossfigurecaption' + scenario))

    f.write('\n\#\#\#\n\\end{document}\n')
    f.close()


def prepare_providecommand(command, scenario, captiontext):
    return ['\\providecommand{\\', command, scenario, '}[1]{\n', captiontext, '\n}\n']

def prepare_providecommand_two(command, scenario, captiontext):
    return ['\\providecommand{\\', command, scenario, '}[2]{\n', captiontext, '\n}\n']

def prepare_item(name, command_name='', param=''):
    if not command_name:
        command_name = name

    return '\#\#%s\#\#\n\\%s{%s}\n' % (name, command_name, param)

def prepare_item_two(name, command_name='', paramOne='', paramTwo=''):
    if not command_name:
        command_name = name

    return '\#\#%s\#\#\n\\%s{%s}{%s}\n' % (name, command_name, paramOne, paramTwo)<|MERGE_RESOLUTION|>--- conflicted
+++ resolved
@@ -134,12 +134,9 @@
         # prepare tags for later HTML preparation
         testbed = testbedsettings.current_testbed
         # 1. ppfigs
-<<<<<<< HEAD
         for dim in testbed.htmlDimsOfInterest: #['5', '20']: # Wassim:
             f.write(prepare_item('bbobECDFslegend' + scenario + str(dim), 'bbobECDFslegend' + scenario, str(dim)))
-=======
-        f.write(prepare_item('bbobECDFslegend' + scenario, '', 'DIMVALUE'))
->>>>>>> 77d3d9c3
+
         param = '$f_{%d}$ and $f_{%d}$' % (testbed.first_function_number, testbed.last_function_number)
         f.write(prepare_item('bbobppfigslegend' + scenario, param=param))
 
@@ -155,14 +152,9 @@
 
         # 6. pptables
         command_name = 'bbobpptablesmanylegend' + scenario
-<<<<<<< HEAD
         for dim in testbed.htmlDimsOfInterest: #['5', '20']: # Wassim:
             bonferroni = str(2 * (testbed.last_function_number - testbed.first_function_number + 1))
             f.write(prepare_item_two(command_name + str(dim), command_name, 'dimension ' + str(dim), bonferroni))
-=======
-        bonferroni = str(2 * (testbed.last_function_number - testbed.first_function_number + 1))
-        f.write(prepare_item_two(command_name, command_name, 'different dimensions', bonferroni))
->>>>>>> 77d3d9c3
 
         # 7. ppscatter
         param = '$f_{%d}$ - $f_{%d}$' % (testbed.first_function_number, testbed.last_function_number)
