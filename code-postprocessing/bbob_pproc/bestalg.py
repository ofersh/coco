--- conflicted
+++ resolved
@@ -33,10 +33,7 @@
 from .toolsdivers import print_done
 from .ppfig import Usage
 from . import toolsstats, testbedsettings, genericsettings
-<<<<<<< HEAD
-=======
 from .pproc import DataSet
->>>>>>> 47b31a8b
 
 bestAlgorithmEntries = {}
 
@@ -69,11 +66,7 @@
 # CLASS DEFINITIONS
 
 
-<<<<<<< HEAD
-class BestAlgSet(object):
-=======
 class BestAlgSet(DataSet):
->>>>>>> 47b31a8b
     """Unit element of best algorithm data set.
 
     Here unit element means for one function and one dimension.
@@ -99,11 +92,7 @@
 
     """
 
-<<<<<<< HEAD
-    def __init__(self, dict_alg, algId='Virtual Best Algorithm'):
-=======
     def __init__(self, dict_alg, instance_numbers, algId='Virtual Best Algorithm'):
->>>>>>> 47b31a8b
         """Instantiate one best algorithm data set with name algId.
 
         :keyword dict_alg: dictionary of datasets, keys are algorithm
@@ -227,17 +216,11 @@
         else:
             self.comment = dict_alg[sortedAlgs[0]].comment
         self.comment += '; coco_version: ' + pkg_resources.require('bbob_pproc')[0].version
-<<<<<<< HEAD
-        self.ert = np.array(reserts)
-        self.target = res[:, 0]
-        self.testbed = dict_alg[sortedAlgs[0]].testbed_name # TODO: not nice
-=======
         self.comment += '; instance_numbers: ' + ','.join(str(i) for i in instance_numbers)
         self.ert = np.array(reserts)
         self.target = res[:, 0]
         self.testbed = dict_alg[sortedAlgs[0]].testbed_name # TODO: not nice
         self.suite = getattr(dict_alg[sortedAlgs[0]], 'suite', None)
->>>>>>> 47b31a8b
 
         bestfinalfunvals = np.array([np.inf])
         for alg in sortedAlgs:
@@ -426,11 +409,7 @@
     else:
         algList = [os.path.join(best_alg_file_path, best_algo_filename)]
         dsList, sortedAlgs, dictAlg = pproc.processInputArgs(algList)
-<<<<<<< HEAD
-        bestAlgorithmEntries = generate(dictAlg, dsList[0].algId)
-=======
         bestAlgorithmEntries = generate(dictAlg, dsList[0].algId, dsList[0].instancenumbers)
->>>>>>> 47b31a8b
         # set reference_algorithm_displayname in testbedsetting if not present:
         if testbedsettings.current_testbed:
             if testbedsettings.current_testbed.reference_algorithm_displayname is None:
@@ -446,11 +425,7 @@
     print(__doc__)  # same as: sys.modules[__name__].__doc__, was: main.__doc__
 
 
-<<<<<<< HEAD
-def generate(dict_alg, algId):
-=======
 def generate(dict_alg, algId, instance_numbers):
->>>>>>> 47b31a8b
     """Generates dictionary of best algorithm data set.
     """
 
@@ -458,11 +433,7 @@
     res = {}
     for f, i in pproc.dictAlgByFun(dict_alg).iteritems():
         for d, j in pproc.dictAlgByDim(i).iteritems():
-<<<<<<< HEAD
-            tmp = BestAlgSet(j, algId)
-=======
             tmp = BestAlgSet(j, instance_numbers, algId)
->>>>>>> 47b31a8b
             res[(d, f)] = tmp
     return res
 
@@ -509,11 +480,7 @@
         if genericsettings.verbose:
             print('Folder %s was created.' % outputdir)
 
-<<<<<<< HEAD
-    res = generate(dictAlg, outputdir)
-=======
     res = generate(dictAlg, outputdir, dsList[0].instancenumbers)
->>>>>>> 47b31a8b
     picklefilename = os.path.join(outputdir, 'bestalg.pickle')
     fid = gzip.open(picklefilename + ".gz", 'w')
     pickle.dump(res, fid)
@@ -545,11 +512,7 @@
         if genericsettings.verbose:
             print('Folder %s was created.' % output_dir)
 
-<<<<<<< HEAD
-    result = generate(dictAlg, algId)
-=======
     result = generate(dictAlg, algId, dsList[0].instancenumbers)
->>>>>>> 47b31a8b
 
     create_data_files(output_dir, result)
 
@@ -594,31 +557,21 @@
 
         instance_data = "%d:%d|%10.15e" % (0, average_max_evals, average_final_fun_values)
 
-<<<<<<< HEAD
-        if result[result.keys()[0]].testbed == testbedsettings.GECCOBiObjBBOBTestbed:
-            info_lines.append("algorithm = '%s' indicator = 'hyp'" % value.algId)
-=======
         test_suite = getattr(value, 'suite', None)
         if result[result.keys()[0]].testbed == testbedsettings.default_testbed_bi:
             header = "algorithm = '%s' indicator = 'hyp'" % value.algId
             if test_suite is not None:
                 header += " suite = '%s'" % test_suite
             info_lines.append(header)
->>>>>>> 47b31a8b
             info_lines.append("%% %s" % value.comment)
             info_lines.append("function = %d, dim = %d, %s, %s"
                               % (key[1], key[0], filename_template % (key[1], key[0], 'dat'), instance_data))
         else:
-<<<<<<< HEAD
-            info_lines.append("funcId = %d, DIM = %d, Precision = %10.15e, algId = '%s'"
-                              % (key[1], key[0], value.precision, value.algId))
-=======
             header = "funcId = %d, DIM = %d, Precision = %10.15e, algId = '%s'" \
                      % (key[1], key[0], value.precision, value.algId)
             if test_suite is not None:
                 header += " suite = '%s'" % test_suite
             info_lines.append(header)
->>>>>>> 47b31a8b
             info_lines.append("%% %s" % value.comment)
             info_lines.append("%s, %s" % (filename_template % (key[1], key[0], 'dat'), instance_data))
 
