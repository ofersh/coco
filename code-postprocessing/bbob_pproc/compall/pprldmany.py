#! /usr/bin/env python
# -*- coding: utf-8 -*-

"""Generates figure of the bootstrap distribution of aRT.
    
The main method in this module generates figures of Empirical
Cumulative Distribution Functions of the bootstrap distribution of
the Average Running Time (aRT) divided by the dimension for many
algorithms.

The outputs show the ECDFs of the running times of the simulated runs
divided by dimension for 50 different targets logarithmically uniformly
distributed in [1e−8, 1e2]. The crosses (×) give the median number of
function evaluations of unsuccessful runs divided by dimension.

**Example**

.. plot::
    :width: 50%

    import urllib
    import tarfile
    import glob
    from pylab import *
    
    import bbob_pproc as bb
    
    # Collect and unarchive data (3.4MB)
    dataurl = 'http://coco.lri.fr/BBOB2009/pythondata/BIPOP-CMA-ES.tar.gz'
    filename, headers = urllib.urlretrieve(dataurl)
    archivefile = tarfile.open(filename)
    archivefile.extractall()
    
    # Empirical cumulative distribution function of bootstrapped aRT figure
    ds = bb.load(glob.glob('BBOB2009pythondata/BIPOP-CMA-ES/ppdata_f0*_20.pickle'))
    figure()
    bb.compall.pprldmany.plot(ds) # must rather call main instead of plot?
    bb.compall.pprldmany.beautify()

"""

from __future__ import absolute_import

import os
import warnings
from pdb import set_trace
import numpy as np
import matplotlib.pyplot as plt
from .. import toolsstats, bestalg, genericsettings, testbedsettings
from .. import pproc as pp  # import dictAlgByDim, dictAlgByFun
from .. import toolsdivers  # strip_pathname, str_to_latex
from .. import pprldistr  # plotECDF, beautifyECDF
from .. import ppfig  # consecutiveNumbers, saveFigure, plotUnifLogXMarkers, logxticks
from .. import pptex  # numtotex

PlotType = ppfig.enum('ALG', 'DIM', 'FUNC')

displaybest2009 = True
x_limit = None  # not sure whether this is necessary/useful
x_limit_default = 1e7  # better: 10 * genericsettings.evaluation_setting[1], noisy: 1e8, otherwise: 1e7. maximal run length shown
divide_by_dimension = True
annotation_line_end_relative = 1.11  # lines between graph and annotation
annotation_space_end_relative = 1.24  # figure space end relative to x_limit
save_zoom = False  # save zoom into left and right part of the figures
perfprofsamplesize = genericsettings.simulated_runlength_bootstrap_sample_size  # number of bootstrap samples drawn for each fct+target in the performance profile
nbperdecade = 1
median_max_evals_marker_format = ['x', 24, 3]
label_fontsize = 18
styles = [d.copy() for d in genericsettings.line_styles]  # deep copy

refcolor = 'wheat'
"""color of reference (best) algorithm"""

save_figure = True
close_figure = True

# TODO: update the list below which are not relevant anymore

best = ('AMaLGaM IDEA', 'iAMaLGaM IDEA', 'VNS (Garcia)', 'MA-LS-Chain', 'BIPOP-CMA-ES', 'IPOP-SEP-CMA-ES',
        'BFGS', 'NELDER (Han)', 'NELDER (Doe)', 'NEWUOA', 'full NEWUOA', 'GLOBAL', 'MCS (Neum)',
        'DIRECT', 'DASA', 'POEMS', 'Cauchy EDA', 'Monte Carlo')

best2 = (
'AMaLGaM IDEA', 'iAMaLGaM IDEA', 'VNS (Garcia)', 'MA-LS-Chain', 'BIPOP-CMA-ES', 'IPOP-SEP-CMA-ES', 'BFGS', 'NEWUOA',
'GLOBAL')

eseda = (
'AMaLGaM IDEA', 'iAMaLGaM IDEA', 'VNS (Garcia)', 'MA-LS-Chain', 'BIPOP-CMA-ES', 'IPOP-SEP-CMA-ES', '(1+1)-CMA-ES',
'(1+1)-ES')

ESs = ('BIPOP-CMA-ES', 'IPOP-SEP-CMA-ES', '(1+1)-CMA-ES', '(1+1)-ES', 'BIPOP-ES')

bestnoisy = ()

bestbest = ('BIPOP-CMA-ES', 'NEWUOA', 'GLOBAL', 'NELDER (Doe)')
nikos = ('AMaLGaM IDEA', 'VNS (Garcia)', 'MA-LS-Chain', 'BIPOP-CMA-ES', '(1+1)-CMA-ES', 'G3-PCX', 'NEWUOA',
         'Monte Carlo', 'NELDER (Han)', 'NELDER (Doe)', 'GLOBAL', 'MCS (Neum)')
nikos = ('AMaLGaM IDEA', 'VNS (Garcia)', 'MA-LS-Chain', 'BIPOP-CMA-ES',
         '(1+1)-CMA-ES', '(1+1)-ES', 'IPOP-SEP-CMA-ES', 'BIPOP-ES',
         'NEWUOA',
         'NELDER (Doe)', 'BFGS', 'Monte Carlo')

nikos40D = ('AMaLGaM IDEA', 'iAMaLGaM IDEA', 'BIPOP-CMA-ES',
            '(1+1)-CMA-ES', '(1+1)-ES', 'IPOP-SEP-CMA-ES',
            'NEWUOA', 'NELDER (Han)', 'BFGS', 'Monte Carlo')

# three groups which include all algorithms:
GA = ('DE-PSO', '(1+1)-ES', 'PSO_Bounds', 'DASA', 'G3-PCX', 'simple GA', 'POEMS', 'Monte Carlo')  # 7+1

classics = ('BFGS', 'NELDER (Han)', 'NELDER (Doe)', 'NEWUOA', 'full NEWUOA', 'DIRECT', 'LSfminbnd',
            'LSstep', 'Rosenbrock', 'GLOBAL', 'SNOBFIT', 'MCS (Neum)', 'adaptive SPSA', 'Monte Carlo')  # 13+1

EDA = ('BIPOP-CMA-ES', '(1+1)-CMA-ES', 'VNS (Garcia)', 'EDA-PSO', 'IPOP-SEP-CMA-ES', 'AMaLGaM IDEA',
       'iAMaLGaM IDEA', 'Cauchy EDA', 'BayEDAcG', 'MA-LS-Chain', 'Monte Carlo')  # 10+1

# groups according to the talks
petr = ('DIRECT', 'LSfminbnd', 'LSstep', 'Rosenbrock', 'G3-PCX', 'Cauchy EDA', 'Monte Carlo')
TAO = ('BFGS', 'NELDER (Han)', 'NEWUOA', 'full NEWUOA', 'BIPOP-CMA-ES', 'IPOP-SEP-CMA-ES',
       '(1+1)-CMA-ES', '(1+1)-ES', 'simple GA', 'Monte Carlo')
TAOp = TAO + ('NELDER (Doe)',)
MC = ('Monte Carlo',)

third = ('POEMS', 'VNS (Garcia)', 'DE-PSO', 'EDA-PSO', 'PSO_Bounds', 'PSO', 'AMaLGaM IDEA', 'iAMaLGaM IDEA',
         'MA-LS-Chain', 'DASA', 'BayEDAcG')

funi = [1, 2] + range(5, 15)  # 2 is paired Ellipsoid
funilipschitz = [1] + [5, 6] + range(8, 13) + [14]  # + [13]  #13=sharp ridge, 7=step-ellipsoid
fmulti = [3, 4] + range(15, 25)  # 3 = paired Rastrigin
funisep = [1, 2, 5]

# input parameter settings
show_algorithms = eseda + ('BFGS',)  # ()==all
# show_algorithms = ('IPOP-SEP-CMA-ES', 'IPOP-CMA-ES', 'BIPOP-CMA-ES',)
# show_algorithms = ('IPOP-SEP-CMA-ES', 'IPOP-CMA-ES', 'BIPOP-CMA-ES',
# 'avg NEWUOA', 'NEWUOA', 'full NEWUOA', 'BFGS', 'MCS (Neum)', 'GLOBAL', 'NELDER (Han)',
# 'NELDER (Doe)', 'Monte Carlo') # ()==all
show_algorithms = ()  # could be one of the list above
function_IDs = ()
function_IDs = range(1, 200)  # sep ros high mul mulw == 1, 6, 10, 15, 20, 101, 107, 122,


# function_IDs = range(101,199)  # sep ros high mul mulw == 1, 6, 10, 15, 20, 101, 107, 122,
# function_IDs = fmulti # funi fmulti  # range(103, 131, 3)   # displayed functions
# function_IDs = [1,2,3,4,5] # separable functions
# function_IDs = [6,7,8,9]   # moderate functions
# function_IDs = [10,11,12,13,14] # ill-conditioned functions
# function_IDs = [15,16,17,18,19] # multi-modal functions
# function_IDs = [20,21,22,23,24] # weak structure functions
# function_IDs = range(101,131) # noisy testbed
# function_IDs = range(101,106+1)  # moderate noise
# function_IDs = range(107,130+1)  # severe noise
# function_IDs = range(101,130+1, 3)  # gauss noise
# function_IDs = range(102,130+1, 3)  # unif noise
# function_IDs = range(103,130+1, 3)  # cauchy noise
# function_IDs = range(15,25) # multimodal nonseparable

# '-'     solid line style
# '--'    dashed line style
# '-.'    dash-dot line style
# ':'     dotted line style
# '.'     point marker
# ','     pixel marker
# 'o'     circle marker
# 'v'     triangle_down marker
# '^'     triangle_up marker
# '<'     triangle_left marker
# '>'     triangle_right marker
# '1'     tri_down marker
# '2'     tri_up marker
# '3'     tri_left marker
# '4'     tri_right marker
# 's'     square marker
# 'p'     pentagon marker
# '*'     star marker
# 'h'     hexagon1 marker
# 'H'     hexagon2 marker
# '+'     plus marker
# 'x'     x marker
# 'D'     diamond marker
# 'd'     thin_diamond marker
# '|'     vline marker
# '_'     hline marker


def plt_plot(*args, **kwargs):
    return plt.plot(*args, clip_on=False, **kwargs)


def beautify():
    """Customize figure presentation."""

    # plt.xscale('log') # Does not work with matplotlib 0.91.2
    a = plt.gca()
    a.set_xscale('log')
    # Tick label handling
    plt.xlim(xmin=1e-0)

    global divide_by_dimension
    if divide_by_dimension:
        plt.xlabel('log10 of (# f-evals / dimension)', fontsize=label_fontsize)
    else:
        plt.xlabel('log10 of # f-evals', fontsize=label_fontsize)
    plt.ylabel('Proportion of function+target pairs', fontsize=label_fontsize)
    ppfig.logxticks()
    pprldistr.beautifyECDF()


def plotdata(data, maxval=None, maxevals=None, CrE=0., **kwargs):
    """Draw a normalized ECDF. What means normalized?
    
    :param seq data: data set, a 1-D ndarray of runlengths
    :param float maxval: right-most value to be displayed, will use the
                         largest non-inf, non-nan value in data if not
                         provided
    :param seq maxevals: if provided, will plot the median of this
                         sequence as a single cross marker
    :param float CrE: Crafting effort the data will be multiplied by
                      the exponential of this value.
    :param kwargs: optional arguments provided to plot function.
    
    """

    # Expect data to be a ndarray.
    x = data[np.isnan(data) == False]  # Take away the nans
    nn = len(x)

    x = x[np.isinf(x) == False]  # Take away the infs
    n = len(x)

    x = np.exp(CrE) * x  # correction by crafting effort CrE

    if n == 0:
        # res = plt.plot((1., ), (0., ), **kwargs)
        res = pprldistr.plotECDF(np.array((1.,)), n=np.inf, **kwargs)
    else:
        dictx = {}  # number of appearances of each value in x
        for i in x:
            dictx[i] = dictx.get(i, 0) + 1

        x = np.array(sorted(dictx))  # x is not a multiset anymore
        y = np.cumsum(list(dictx[i] for i in x))  # cumsum of size of y-steps (nb of appearences)
        idx = sum(x <= x_limit ** annotation_space_end_relative) - 1
        y_last, x_last = y[idx] / float(nn), x[idx]
        if maxval is None:
            maxval = max(x)
        end = np.sum(x <= maxval)
        x = x[:end]
        y = y[:end]

        try:  # plot the very last point outside of the "normal" plotting area
            c = kwargs['color']
            plt_plot([x_last] * 2, [y_last] * 2, '.', color=c, markeredgecolor=c)
        except:
            pass
        x2 = np.hstack([np.repeat(x, 2), maxval])  # repeat x-values for each step in the cdf
        y2 = np.hstack([0.0, np.repeat(y / float(nn), 2)])

        res = ppfig.plotUnifLogXMarkers(x2, y2, nbperdecade * 3 / np.log10(maxval),
                                        logscale=False, clip_on=False, **kwargs)
        # res = plotUnifLogXMarkers(x2, y2, nbperdecade, logscale=False, **kwargs)

        if maxevals:  # Should cover the case where maxevals is None or empty
            x3 = np.median(maxevals)
            if (x3 <= maxval and
                # np.any(x2 <= x3) and   # maxval < median(maxevals)
<<<<<<< HEAD
                    not plt.getp(res[-1], 'label').startswith('best')
                ):  # TODO: HACK for not considering the best 2009 line
=======
                not plt.getp(res[-1], 'label').startswith('best')
                ): # TODO: HACK for not considering a "best" algorithm line
>>>>>>> 5a9f118c
                try:
                    y3 = y2[x2 <= x3][-1]  # find right y-value for x3==median(maxevals)
                except IndexError:  # median(maxevals) is smaller than any data, can only happen because of CrE?
                    y3 = y2[0]
                h = plt.plot((x3,), (y3,),
                             marker=median_max_evals_marker_format[0],
                             markersize=median_max_evals_marker_format[1],
                             markeredgewidth=median_max_evals_marker_format[2],
                             # marker='x', markersize=24, markeredgewidth=3, 
                             markeredgecolor=plt.getp(res[0], 'color'),
                             ls=plt.getp(res[0], 'ls'),
                             color=plt.getp(res[0], 'color'))
                h.extend(res)
                res = h  # so the last element in res still has the label.
                # Only take sequences for x and y!

    return res


def plotLegend(handles, maxval):
    """Display right-side legend.
    
    :param float maxval: rightmost x boundary
    :returns: list of (ordered) labels and handles.

    The figure is stopped at maxval (upper x-bound), and the graphs in
    the figure are prolonged with straight lines to the right to connect
    with labels of the graphs (uniformly spread out vertically). The
    order of the graphs at the upper x-bound line give the order of the
    labels, in case of ties, the best is the graph for which the x-value
    of the first step (from the right) is smallest.
    
    The annotation string is stripped from preceeding pathnames. 

    """
    reslabels = []
    reshandles = []
    ys = {}
    lh = 0

    def get_label_length(labelList):
        """ Finds the minimal length of the names used in the label so that 
        all the names are different. Always at least 9 character are displayed.
        """

        numberOfCharacters = 7
        firstPart = [i[:numberOfCharacters] for i in labelList]
        maxLength = max(len(i) for i in labelList)
        while (len(firstPart) > len(set(firstPart)) and numberOfCharacters <= maxLength):
            numberOfCharacters += 1
            firstPart = [i[:numberOfCharacters] for i in labelList]

        return min(numberOfCharacters + 2, maxLength)

    labelList = [toolsdivers.strip_pathname1(plt.getp(h[-1], 'label')) for h in handles]
    numberOfCharacters = get_label_length(labelList)
    for h in handles:
        x2 = []
        y2 = []
        for i in h:
            x2.append(plt.getp(i, "xdata"))
            y2.append(plt.getp(i, "ydata"))

        x2 = np.array(np.hstack(x2))
        y2 = np.array(np.hstack(y2))
        tmp = np.argsort(x2)
        x2 = x2[tmp]
        y2 = y2[tmp]

        h = h[-1]  # we expect the label to be in the last element of h
        tmp = (x2 <= maxval)
        try:
            x2bis = x2[y2 < y2[tmp][-1]][-1]
        except IndexError:  # there is no data with a y smaller than max(y)
            x2bis = 0.
        ys.setdefault(y2[tmp][-1], {}).setdefault(x2bis, []).append(h)
        lh += 1

    if len(show_algorithms) > 0:
        lh = min(lh, len(show_algorithms))
    if lh <= 1:
        lh = 2
    fontsize = genericsettings.minmax_algorithm_fontsize[0] + np.min((1, np.exp(9 - lh))) * (
        genericsettings.minmax_algorithm_fontsize[-1] - genericsettings.minmax_algorithm_fontsize[0])
    i = 0  # loop over the elements of ys
    for j in sorted(ys.keys()):
        for k in reversed(sorted(ys[j].keys())):
<<<<<<< HEAD
            # enforce best ever comes last in case of equality
=======
            # enforce "best" algorithm comes first in case of equality
>>>>>>> 5a9f118c
            tmp = []
            for h in ys[j][k]:
                if "best" in plt.getp(h, 'label'):
                    tmp.insert(0, h)
                else:
                    tmp.append(h)
            tmp.reverse()
            ys[j][k] = tmp

            for h in ys[j][k]:
                if (not plt.getp(h, 'label').startswith('_line') and
                        (len(show_algorithms) == 0 or
                                 plt.getp(h, 'label') in show_algorithms)):
                    y = 0.02 + i * 0.96 / (lh - 1)
                    tmp = {}
                    for attr in ('lw', 'ls', 'marker',
                                 'markeredgewidth', 'markerfacecolor',
                                 'markeredgecolor', 'markersize', 'zorder'):
                        tmp[attr] = plt.getp(h, attr)
                    legx = maxval ** annotation_line_end_relative
                    if 'marker' in attr:
                        legx = maxval ** annotation_line_end_relative
                    # reshandles.extend(plt_plot((maxval, legx), (j, y),
                    reshandles.extend(plt_plot((maxval, legx), (j, y),
                                               color=plt.getp(h, 'markeredgecolor'), **tmp))
                    reshandles.append(
                        plt.text(maxval ** (0.02 + annotation_line_end_relative), y,
                                 toolsdivers.str_to_latex(
                                     toolsdivers.strip_pathname1(plt.getp(h, 'label'))[:numberOfCharacters]),
                                 horizontalalignment="left",
                                 verticalalignment="center", size=fontsize))
                    reslabels.append(plt.getp(h, 'label'))
                    # set_trace()
                    i += 1

    # plt.axvline(x=maxval, color='k') # Not as efficient?
    reshandles.append(plt_plot((maxval, maxval), (0., 1.), color='k'))
    reslabels.reverse()
    plt.xlim(xmax=maxval ** annotation_space_end_relative)
    return reslabels, reshandles


def plot(dsList, targets=None, craftingeffort=0., **kwargs):
    """This function is obsolete?
    Generates a graph of the run length distribution of an algorithm.

    We display the empirical cumulative distribution function ECDF of
    the bootstrapped distribution of the runlength for an algorithm
    (in number of function evaluations) to reach the target functions 
    value :py:data:`targets`.

    :param DataSetList dsList: data set for one algorithm
    :param seq targets: target function values
    :param float crafting effort: the data will be multiplied by the
                                  exponential of this value
    :param dict kwargs: additional parameters provided to plot function.
    
    :returns: handles

    """
    if targets is None:
        targets = testbedsettings.current_testbed.pprldmany_target_values
    try:
        if np.min(targets) >= 1:
            ValueError(
                'smallest target f-value is not smaller than one, use ``pproc.TargetValues(targets)`` to prevent this error')
        targets = pp.TargetValues(targets)
    except TypeError:
        pass
    res = []
    assert len(pp.DataSetList(dsList).dictByDim()) == 1  # We never integrate over dimensions...
    data = []
    maxevals = []
    for entry in dsList:
        for t in targets((entry.funcId, entry.dim)):
            divisor = entry.dim if divide_by_dimension else 1
            x = [np.inf] * perfprofsamplesize
            runlengthunsucc = []
            evals = entry.detEvals([t])[0]
            runlengthsucc = evals[np.isnan(evals) == False] / divisor
            runlengthunsucc = entry.maxevals[np.isnan(evals)] / divisor
            if len(runlengthsucc) > 0:
                x = toolsstats.drawSP(runlengthsucc, runlengthunsucc,
                                      percentiles=[50],
                                      samplesize=perfprofsamplesize)[1]
            data.extend(x)
            maxevals.extend(runlengthunsucc)

    # Display data
    data = np.array(data)
    data = data[np.isnan(data) == False]  # Take away the nans
    n = len(data)
    data = data[np.isinf(data) == False]  # Take away the infs
    # data = data[data <= maxval] # Take away rightmost data
    data = np.exp(craftingeffort) * data  # correction by crafting effort CrE
    if len(data) == 0:  # data is empty.
        res = pprldistr.plotECDF(np.array((1.,)), n=np.inf, **kwargs)
    else:
        res = pprldistr.plotECDF(np.array(data), n=n, **kwargs)
        # plotdata(np.array(data), x_limit, maxevals,
        #                    CrE=0., **kwargs)
    if maxevals:  # Should cover the case where maxevals is None or empty
        x3 = np.median(maxevals)
        if np.any(data > x3):
            y3 = float(np.sum(data <= x3)) / n
            h = plt_plot((x3,), (y3,), marker='x', markersize=24, markeredgewidth=3,
                         markeredgecolor=plt.getp(res[0], 'color'),
                         ls='', color=plt.getp(res[0], 'color'))
            h.extend(res)
            res = h  # so the last element in res still has the label.
    return res


def all_single_functions(dictAlg, isBiobjective, isSingleAlgorithm, sortedAlgs=None,
                         outputdir='.', verbose=0, parentHtmlFileName=None):
    single_fct_output_dir = (outputdir.rstrip(os.sep) + os.sep +
                             'pprldmany-single-functions'
                             # + os.sep + ('f%03d' % fg)
                             )
    if not os.path.exists(single_fct_output_dir):
        os.makedirs(single_fct_output_dir)

    if isSingleAlgorithm:
        main(dictAlg,
             isBiobjective,
             order=sortedAlgs,
             outputdir=single_fct_output_dir,
             info='',
             verbose=verbose,
             parentHtmlFileName=parentHtmlFileName,
             plotType=PlotType.DIM)

        dictFG = pp.dictAlgByFuncGroup(dictAlg)
        for fg, entries in dictFG.iteritems():
            main(entries,
                 isBiobjective,
                 order=sortedAlgs,
                 outputdir=single_fct_output_dir,
                 info='%s' % (fg),
                 verbose=verbose,
                 parentHtmlFileName=parentHtmlFileName,
                 plotType=PlotType.DIM)

    dictFG = pp.dictAlgByFun(dictAlg)
    for fg, tempDictAlg in dictFG.iteritems():

        if isSingleAlgorithm:
            main(tempDictAlg,
                 isBiobjective,
                 order=sortedAlgs,
                 outputdir=single_fct_output_dir,
                 info='f%03d' % (fg),
                 verbose=verbose,
                 parentHtmlFileName=parentHtmlFileName,
                 plotType=PlotType.DIM)

        if not (isSingleAlgorithm and isBiobjective):
            dictDim = pp.dictAlgByDim(tempDictAlg)
            dims = sorted(dictDim)
            for i, d in enumerate(dims):
                entries = dictDim[d]
                next_dim = dims[i + 1] if i + 1 < len(dims) else dims[0]
                main(entries,
                     isBiobjective,
                     order=sortedAlgs,
                     outputdir=single_fct_output_dir,
                     info='f%03d_%02dD' % (fg, d),
                     verbose=verbose,
                     parentHtmlFileName=parentHtmlFileName,
                     add_to_html_file_name='_%02dD' % d,
                     next_html_page_suffix='_%02dD' % next_dim)

    if isSingleAlgorithm:
        functionGroups = dictAlg[dictAlg.keys()[0]].getFuncGroups()

        dictDim = pp.dictAlgByDim(dictAlg)
        dims = sorted(dictDim)
        for i, d in enumerate(dims):
            tempDictAlg = dictDim[d]
            next_dim = dims[i+1] if i + 1 < len(dims) else dims[0]
            dictFG = pp.dictAlgByFuncGroup(tempDictAlg)
            for fg, entries in dictFG.iteritems():
                main(entries,
                     isBiobjective,
                     order=sortedAlgs,
                     outputdir=single_fct_output_dir,
                     info='gr_%s_%02dD' % (fg, d),
                     verbose=verbose,
                     parentHtmlFileName=parentHtmlFileName,
                     plotType=PlotType.FUNC)

            ppfig.save_single_functions_html(
                os.path.join(single_fct_output_dir, genericsettings.pprldmany_group_file_name),
                '',
                add_to_names='_%02dD' % d,
                next_html_page_suffix='_%02dD' % next_dim,
                htmlPage=ppfig.HtmlPage.PPRLDMANY_BY_GROUP,
                isBiobjective=isBiobjective,
                functionGroups=functionGroups,
                parentFileName='../%s' % parentHtmlFileName if parentHtmlFileName else None
            )


def main(dictAlg, isBiobjective, order=None, outputdir='.', info='default',
         dimension=None, verbose=True, parentHtmlFileName=None, plotType=PlotType.ALG,
         add_to_html_file_name='', next_html_page_suffix=None):
    """Generates a figure showing the performance of algorithms.

    From a dictionary of :py:class:`DataSetList` sorted by algorithms,
    generates the cumulative distribution function of the bootstrap
    distribution of aRT for algorithms on multiple functions for
    multiple targets altogether.

    :param dict dictAlg: dictionary of :py:class:`DataSetList` instances
                         one instance is equivalent to one algorithm,
    :param list targets: target function values
    :param list order: sorted list of keys to dictAlg for plotting order
    :param str outputdir: output directory
    :param str info: output file name suffix
    :param bool verbose: controls verbosity
    :param str parentHtmlFileName: defines the parent html page 

    """
    global x_limit  # late assignment of default, because it can be set to None in config 
    global divide_by_dimension  # not fully implemented/tested yet
    if 'x_limit' not in globals() or x_limit is None:
        x_limit = x_limit_default

    tmp = pp.dictAlgByDim(dictAlg)
    algorithms_with_data = [a for a in dictAlg.keys() if dictAlg[a] != []]

    if len(algorithms_with_data) > 1 and len(tmp) != 1 and dimension is None:
        raise ValueError('We never integrate over dimension for than one algorithm.')
    if dimension is not None:
        if dimension not in tmp.keys():
            raise ValueError('dimension %d not in dictAlg dimensions %s'
                             % (dimension, str(tmp.keys())))
        tmp = {dimension: tmp[dimension]}
    dimList = tmp.keys()

    # The sort order will be defined inside this function.    
    if plotType == PlotType.DIM:
        order = []

    # Collect data
    # Crafting effort correction: should we consider any?
    CrEperAlg = {}
    for alg in algorithms_with_data:
        CrE = 0.
        if 1 < 3 and dictAlg[alg][0].algId == 'GLOBAL':
            tmp = dictAlg[alg].dictByNoise()
            assert len(tmp.keys()) == 1
            if tmp.keys()[0] == 'noiselessall':
                CrE = 0.5117
            elif tmp.keys()[0] == 'nzall':
                CrE = 0.6572
        if plotType == PlotType.DIM:
            for dim in dimList:
                keyValue = '%d-D' % (dim)
                CrEperAlg[keyValue] = CrE
        elif plotType == PlotType.FUNC:
            tmp = pp.dictAlgByFun(dictAlg)
            for f, dictAlgperFunc in tmp.iteritems():
                keyValue = 'f%d' % (f)
                CrEperAlg[keyValue] = CrE
        else:
            CrEperAlg[alg] = CrE
        if CrE != 0.0:
            print 'Crafting effort for', alg, 'is', CrE

    dictData = {}  # list of (ert per function) per algorithm
    dictMaxEvals = {}  # list of (maxevals per function) per algorithm

    # funcsolved = [set()] * len(targets) # number of functions solved per target
    xbest2009 = []
    maxevalsbest2009 = []
    target_values = testbedsettings.current_testbed.pprldmany_target_values

    dictDimList = pp.dictAlgByDim(dictAlg)
    dims = sorted(dictDimList)
    for i, dim in enumerate(dims):
        divisor = dim if divide_by_dimension else 1

        dictDim = dictDimList[dim]
        dictFunc = pp.dictAlgByFun(dictDim)
        for f, dictAlgperFunc in dictFunc.iteritems():
            if function_IDs and f not in function_IDs:
                continue

            # print target_values((f, dim))
            for j, t in enumerate(target_values((f, dim))):
                # for j, t in enumerate(testbedsettings.current_testbed.ecdf_target_values(1e2, f)):
                # funcsolved[j].add(f)

                for alg in algorithms_with_data:
                    x = [np.inf] * perfprofsamplesize
                    runlengthunsucc = []
                    try:
                        entry = dictAlgperFunc[alg][0]  # one element per fun and per dim.
                        evals = entry.detEvals([t])[0]
                        assert entry.dim == dim
                        runlengthsucc = evals[np.isnan(evals) == False] / divisor
                        runlengthunsucc = entry.maxevals[np.isnan(evals)] / divisor
                        if len(runlengthsucc) > 0:
                            x = toolsstats.drawSP(runlengthsucc, runlengthunsucc,
                                                  percentiles=[50],
                                                  samplesize=perfprofsamplesize)[1]
                    except (KeyError, IndexError):
                        # set_trace()
                        warntxt = ('Data for algorithm %s on function %d in %d-D '
                                   % (alg, f, dim)
                                   + 'are missing.\n')
                        warnings.warn(warntxt)

                    keyValue = alg
                    if plotType == PlotType.DIM:
                        keyValue = '%d-D' % (dim)
                        if keyValue not in order:
                            order.append(keyValue)
                    elif plotType == PlotType.FUNC:
                        keyValue = 'f%d' % (f)
                    dictData.setdefault(keyValue, []).extend(x)
                    dictMaxEvals.setdefault(keyValue, []).extend(runlengthunsucc)

            displaybest2009 = plotType == PlotType.ALG
            if displaybest2009:
                # set_trace()
                bestalgentries = bestalg.load_best_algorithm()

                if not bestalgentries:
                    displaybest2009 = False
                else:
                    bestalgentry = bestalgentries[(dim, f)]
                    bestalgevals = bestalgentry.detEvals(target_values((f, dim)))
                    # print bestalgevals
                    for j in range(len(bestalgevals[0])):
                        if bestalgevals[1][j]:
                            evals = bestalgevals[0][j]
                            # set_trace()
                            assert dim == bestalgentry.dim
                            runlengthsucc = evals[np.isnan(evals) == False] / divisor
                            runlengthunsucc = bestalgentry.maxevals[bestalgevals[1][j]][np.isnan(evals)] / divisor
                            x = toolsstats.drawSP(runlengthsucc, runlengthunsucc,
                                                  percentiles=[50],
                                                  samplesize=perfprofsamplesize)[1]
                        else:
                            x = perfprofsamplesize * [np.inf]
                            runlengthunsucc = []
                        xbest2009.extend(x)
                        maxevalsbest2009.extend(runlengthunsucc)

    if order is None:
        order = dictData.keys()

    # Display data
    lines = []
    if displaybest2009:
        args = {'ls': '-', 'linewidth': 6, 'marker': 'D', 'markersize': 11.,
                'markeredgewidth': 1.5, 'markerfacecolor': refcolor,
                'markeredgecolor': refcolor, 'color': refcolor,
                'label': testbedsettings.current_testbed.best_algorithm_displayname,
                'zorder': -1}
        lines.append(plotdata(np.array(xbest2009), x_limit, maxevalsbest2009,
                              CrE=0., **args))

    def algname_to_label(algname, dirname=None):
        """to be extended to become generally useful"""
        if isinstance(algname, (tuple, list)):  # not sure this is needed
            return ' '.join([str(name) for name in algname])
        return str(algname)

    for i, alg in enumerate(order):
        try:
            data = dictData[alg]
            maxevals = dictMaxEvals[alg]
        except KeyError:
            continue

        args = styles[(i) % len(styles)]
        args['linewidth'] = 1.5
        args['markersize'] = 12.
        args['markeredgewidth'] = 1.5
        args['markerfacecolor'] = 'None'
        args['markeredgecolor'] = args['color']
        args['label'] = algname_to_label(alg)
        if plotType == PlotType.DIM:
            args['marker'] = genericsettings.dim_related_markers[i]
            args['markeredgecolor'] = genericsettings.dim_related_colors[i]
            args['color'] = genericsettings.dim_related_colors[i]

            # args['markevery'] = perfprofsamplesize # option available in latest version of matplotlib
            # elif len(show_algorithms) > 0:
            # args['color'] = 'wheat'
            # args['ls'] = '-'
            # args['zorder'] = -1
        # plotdata calls pprldistr.plotECDF which calls ppfig.plotUnifLog... which does the work
        lines.append(plotdata(np.array(data), x_limit, maxevals,
                              CrE=CrEperAlg[alg], **args))

    labels, handles = plotLegend(lines, x_limit)
    if True:  # isLateXLeg:
        if info:
            fileName = os.path.join(outputdir, '%s_%s.tex' % (genericsettings.pprldmany_file_name, info))
        else:
            fileName = os.path.join(outputdir, '%s.tex' % (genericsettings.pprldmany_file_name))
        with open(fileName, 'w') as f:
            f.write(r'\providecommand{\nperfprof}{7}')
            algtocommand = {}  # latex commands
            for i, alg in enumerate(order):
                tmp = r'\alg%sperfprof' % pptex.numtotext(i)
                f.write(r'\providecommand{%s}{\StrLeft{%s}{\nperfprof}}' %
                        (tmp, toolsdivers.str_to_latex(
                            toolsdivers.strip_pathname2(algname_to_label(alg)))))
                algtocommand[algname_to_label(alg)] = tmp
            if displaybest2009:
                tmp = r'\algzeroperfprof'
                bestalgname = testbedsettings.current_testbed.best_algorithm_displayname
                f.write(r'\providecommand{%s}{%s}' % (tmp, bestalgname))
                algtocommand[algname_to_label(bestalgname)] = tmp

            commandnames = []
            for label in labels:
                commandnames.append(algtocommand[label])
            # f.write(headleg)
            if len(
                    order) > 28:  # latex sidepanel won't work well for more than 25 algorithms, but original labels are also clipped
                f.write(r'\providecommand{\perfprofsidepanel}{\mbox{%s}\vfill\mbox{%s}}'
                        % (commandnames[0], commandnames[-1]))
            else:
                fontsize_command = r'\tiny{}' if len(order) > 19 else ''
                f.write(r'\providecommand{\perfprofsidepanel}{{%s\mbox{%s}' %
                        (fontsize_command, commandnames[0]))  # TODO: check len(labels) > 0
                for i in range(1, len(labels)):
                    f.write('\n' + r'\vfill \mbox{%s}' % commandnames[i])
                f.write('}}\n')
            # f.write(footleg)
            if verbose:
                print 'Wrote right-hand legend in %s' % fileName

    if info:
        figureName = os.path.join(outputdir, '%s_%s' % (genericsettings.pprldmany_file_name, info))
    else:
        figureName = os.path.join(outputdir, '%s' % (genericsettings.pprldmany_file_name))
    # beautify(figureName, funcsolved, x_limit*x_annote_factor, False, fileFormat=figformat)
    beautify()

    if plotType == PlotType.FUNC:
        dictFG = pp.dictAlgByFuncGroup(dictAlg)
        dictKey = dictFG.keys()[0]
        functionGroups = dictAlg[dictAlg.keys()[0]].getFuncGroups()
        text = '%s\n%s, %d-D' % (testbedsettings.current_testbed.name,
                                 functionGroups[dictKey],
                                 dimList[0])
    else:
        text = '%s - %s' % (testbedsettings.current_testbed.name,
                            ppfig.consecutiveNumbers(sorted(dictFunc.keys()), 'f'))
        if not (plotType == PlotType.DIM):
            text += ', %d-D' % dimList[0]
    # add number of instances 
    text += '\n'
    for alg in algorithms_with_data:
        if dictAlgperFunc[alg]:
            text += '%d, ' % len(dictAlgperFunc[alg][0].instancenumbers)
        else:
            text += '0, '
    text = text.rstrip(', ')
    text += ' instances'
    plt.text(0.01, 0.98, text, horizontalalignment="left",
             verticalalignment="top", transform=plt.gca().transAxes, size='small')
    if len(dictFunc) == 1:
        plt.title(' '.join((str(dictFunc.keys()[0]),
                            testbedsettings.current_testbed.short_names[dictFunc.keys()[0]])))
    a = plt.gca()

    plt.xlim(xmin=1e-0, xmax=x_limit ** annotation_space_end_relative)
    xticks, labels = plt.xticks()
    tmp = []
    for i in xticks:
        tmp.append('%d' % round(np.log10(i)))
    a.set_xticklabels(tmp)

    if save_figure:
        ppfig.saveFigure(figureName, verbose=verbose)
        if len(dictFunc) == 1 or plotType == PlotType.DIM:
            fileName = genericsettings.pprldmany_file_name

            header = ppfig.pprldmany_per_func_header if plotType == PlotType.DIM else ppfig.pprldmany_per_func_dim_header
            ppfig.save_single_functions_html(
                os.path.join(outputdir, fileName),
                '',  # algorithms names are clearly visible in the figure
                add_to_names=add_to_html_file_name,
                next_html_page_suffix=next_html_page_suffix,
                htmlPage=ppfig.HtmlPage.NON_SPECIFIED,
                isBiobjective=isBiobjective,
                parentFileName='../%s' % parentHtmlFileName if parentHtmlFileName else None,
                header=header)

    if close_figure:
        plt.close()

        # TODO: should return status or sthg


if __name__ == "__main__":
    # should become a test case
    import sys
    import bbob_pproc

    sys.path.append('.')<|MERGE_RESOLUTION|>--- conflicted
+++ resolved
@@ -263,13 +263,8 @@
             x3 = np.median(maxevals)
             if (x3 <= maxval and
                 # np.any(x2 <= x3) and   # maxval < median(maxevals)
-<<<<<<< HEAD
-                    not plt.getp(res[-1], 'label').startswith('best')
-                ):  # TODO: HACK for not considering the best 2009 line
-=======
                 not plt.getp(res[-1], 'label').startswith('best')
                 ): # TODO: HACK for not considering a "best" algorithm line
->>>>>>> 5a9f118c
                 try:
                     y3 = y2[x2 <= x3][-1]  # find right y-value for x3==median(maxevals)
                 except IndexError:  # median(maxevals) is smaller than any data, can only happen because of CrE?
@@ -357,11 +352,7 @@
     i = 0  # loop over the elements of ys
     for j in sorted(ys.keys()):
         for k in reversed(sorted(ys[j].keys())):
-<<<<<<< HEAD
-            # enforce best ever comes last in case of equality
-=======
             # enforce "best" algorithm comes first in case of equality
->>>>>>> 5a9f118c
             tmp = []
             for h in ys[j][k]:
                 if "best" in plt.getp(h, 'label'):
