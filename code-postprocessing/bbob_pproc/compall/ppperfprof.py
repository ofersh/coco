--- conflicted
+++ resolved
@@ -42,11 +42,7 @@
 import matplotlib.pyplot as plt
 from .. import genericsettings, toolsstats, bestalg
 from ..pprldistr import plotECDF, beautifyECDF
-<<<<<<< HEAD
-from ..ppfig import saveFigure, logxticks
-=======
 from ..ppfig import save_figure, logxticks
->>>>>>> e382ea92
 from .pprldmany import plotLegend
 
 __all__ = ['beautify', 'main', 'plot']
