--- conflicted
+++ resolved
@@ -7,10 +7,7 @@
 from pdb import set_trace
 
 from .. import genericsettings
-<<<<<<< HEAD
-=======
 from .. import pproc
->>>>>>> 47b31a8b
 
 # this file/module is seemingly unused
 
