--- conflicted
+++ resolved
@@ -175,13 +175,6 @@
 def run_c_integration_tests():
     """ Runs integration tests in C """
     try:
-<<<<<<< HEAD
-        run('code-experiments/test/integration-test', ['./test_coco', 'bbob2009_testcases.txt'], verbose=verbosity)
-        run('code-experiments/test/integration-test', ['./test_coco', 'bbob2009_testcases2.txt'], verbose=verbosity)
-        run('code-experiments/test/integration-test', ['./test_instance_extraction'], verbose=verbosity)
-        run('code-experiments/test/integration-test', ['./test_biobj'], verbose=verbosity)
-        run('code-experiments/test/integration-test', ['./test_bbob-constrained'], verbose=verbosity)
-=======
         run('code-experiments/test/integration-test',
             ['./test_coco', 'bbob2009_testcases.txt'], verbose=_verbosity)
         run('code-experiments/test/integration-test',
@@ -190,7 +183,7 @@
             ['./test_instance_extraction'], verbose=_verbosity)
         run('code-experiments/test/integration-test',
             ['./test_biobj'], verbose=_verbosity)
->>>>>>> 8f681b2a
+        run('code-experiments/test/integration-test', ['./test_bbob-constrained'], verbose=verbosity)
     except subprocess.CalledProcessError:
         sys.exit(-1)
 
@@ -733,15 +726,12 @@
 ee.suite_name = "bbob"
 ee.observer_options['result_folder'] = "RS-bb"
 ee.main()  # doctest: +ELLIPSIS
-<<<<<<< HEAD
+            '''], verbose=_verbosity)
 ee.suite_name = "bbob-constrained"
 ee.observer_options['result_folder'] = "RS-co"
 ee.main()  # doctest: +ELLIPSIS
 
-            '''], verbose=verbosity)
-=======
             '''], verbose=_verbosity)
->>>>>>> 8f681b2a
             # now run all tests
             python('code-postprocessing/cocopp', ['__main__.py', 'all'], verbose=_verbosity)
         except subprocess.CalledProcessError:
